--- conflicted
+++ resolved
@@ -39,11 +39,8 @@
 #include "chasher.h"
 #include "cconfiguration.h"
 #include "ccoroutine.h"
-<<<<<<< HEAD
 #include "clifetimelistener.h"
-=======
 #include "platdep/platmisc.h"  // for DEBUG_TRAP
->>>>>>> b43e05da
 
 #ifdef WITH_PARSIM
 #include "ccommbuffer.h"
@@ -63,7 +60,12 @@
 void printAllObjects();
 #endif
 
-<<<<<<< HEAD
+#ifdef NDEBUG
+#define DEBUG_TRAP_IF_REQUESTED   /*no-op*/
+#else
+#define DEBUG_TRAP_IF_REQUESTED   {if (trap_on_next_event) {trap_on_next_event=false; DEBUG_TRAP;}}
+#endif
+
 /**
  * Stops the simulation at the time it is scheduled for.
  * Used internally by cSimulation.
@@ -79,13 +81,6 @@
         virtual cObject *getTargetObject() const {return NULL;}
         virtual void execute() {throw cTerminationException(E_SIMTIME);}
 };
-=======
-#ifdef NDEBUG
-#define DEBUG_TRAP_IF_REQUESTED   /*no-op*/
-#else
-#define DEBUG_TRAP_IF_REQUESTED   {if (trap_on_next_event) {trap_on_next_event=false; DEBUG_TRAP;}}
-#endif
->>>>>>> b43e05da
 
 cSimulation::cSimulation(const char *name, cEnvir *env) : cNamedObject(name, false)
 {
@@ -633,12 +628,8 @@
         }
         else
         {
-<<<<<<< HEAD
+            DEBUG_TRAP_IF_REQUESTED; // ABOUT TO PROCESS THE EVENT YOU REQUESTED TO DEBUG -- SELECT "STEP INTO" IN YOUR DEBUGGER
             event->execute();
-=======
-            DEBUG_TRAP_IF_REQUESTED; // YOU ARE ABOUT TO ENTER THE handleMessage() CALL YOU REQUESTED -- SELECT "STEP INTO" IN YOUR DEBUGGER
-            mod->handleMessage(msg);
->>>>>>> b43e05da
         }
     }
     catch (cDeleteModuleException& e)
@@ -715,8 +706,7 @@
     }
     else
     {
-        // if there was an error during simulation, handleMessage() will come back
-        // with an exception
+        DEBUG_TRAP_IF_REQUESTED; // YOU ARE ABOUT TO ENTER THE handleMessage() CALL YOU REQUESTED -- SELECT "STEP INTO" IN YOUR DEBUGGER
         mod->handleMessage(msg);
     }
 }
