--- conflicted
+++ resolved
@@ -127,15 +127,10 @@
     if {$insp!=""} {
         .popup add command -command "LogInspector:openFilterDialog $insp" -label "Filter window contents..." -accel "Ctrl+H" -underline 0
         .popup add separator
-<<<<<<< HEAD
         .popup add checkbutton -command "textwidget:togglePrefix $txt" -variable tmp(hideprefix) -onvalue 0 -offvalue 1 -label {Show log prefix} -underline 0
     }
-    .popup add checkbutton -command "textwidget:toggleWrap $txt" -variable tmp(wrap) -onvalue "char" -offvalue "none" -label {Wrap lines} -underline 0
     .popup add command -label "Logging options..." -command "optionsDialog $txt g"
-=======
-    }
     .popup add checkbutton -command "textwidget:toggleWrap $txt" -variable tmp(wrap) -onvalue "char" -offvalue "none" -label "Wrap lines" -underline 0
->>>>>>> 99798f36
     .popup add separator
     .popup add command -command "$txt tag add sel 1.0 end" -label "Select all" -accel "Ctrl+A" -underline 0
 
