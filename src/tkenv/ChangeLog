--- conflicted
+++ resolved
@@ -1,4 +1,3 @@
-<<<<<<< HEAD
 2013-09-26  Andras Varga
 
 	* Follow logging API changes (sputn() replaced by log() function); see
@@ -13,7 +12,9 @@
 
 	* Fire simulation lifecycle events; see related ChangeLog entry
 	in include/.
-=======
+
+////////////// fixes cherry-picked from 4.x come here /////////////////
+
 2013-11-15  Andras Varga
 
 	* Fix for bug #684, Module icons are missing in Tkenv on Mac OS X.
@@ -21,7 +22,6 @@
 	partial transparency (images with alpha pixels different from 0 and 255
 	don't appear on canvases at all). The workaround is to replace
 	alpha values in images with all 0 and 255.
->>>>>>> 68d745e4
 
 2013-09-25  Andras Varga
 
