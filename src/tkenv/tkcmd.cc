--- conflicted
+++ resolved
@@ -246,11 +246,7 @@
    { "opp_getmodulepar",     getModulePar_cmd         }, // args: <modptr> <parname> ret: value
    { "opp_setmodulepar",     setModulePar_cmd         }, // args: <modptr> <parname> <value>
    { "opp_checkpattern",     checkPattern_cmd         }, // args: <pattern>
-<<<<<<< HEAD
-   { "opp_fesevents",        fesEvents_cmd            }, // args: <maxnum> <wantEvents> <wantSelfMsgs> <wantNonSelfMsgs> <namePattern> <classNamePattern>
-=======
-   { "opp_fesmsgs",          fesMsgs_cmd              }, // args: <maxnum> <wantSelfMsgs> <wantNonSelfMsgs> <wantSilentMsgs>
->>>>>>> e55c567b
+   { "opp_fesevents",        fesEvents_cmd            }, // args: <maxnum> <wantEvents> <wantSelfMsgs> <wantNonSelfMsgs> <wantSilentMsgs>
    { "opp_sortfesandgetrange",sortFesAndGetRange_cmd  }, // args: -  ret: {minDeltaT maxDeltaT}
    { "opp_eventarrtimefromnow",eventArrTimeFromNow_cmd}, // args: <eventptr>
    { "opp_patmatch",         patmatch_cmd             }, // args: <string> <pattern>
@@ -1190,15 +1186,12 @@
       sprintf(buf,"%d", app->opt_stoponmsgcancel);
    else if (0==strcmp(argv[1], "record_eventlog"))
       sprintf(buf,"%d", app->record_eventlog);
-<<<<<<< HEAD
    else if (0==strcmp(argv[1], "logformat"))
       strcpy(buf, app->opt_logformat.c_str());
    else if (0==strcmp(argv[1], "loglevel"))
       strcpy(buf, cLogLevel::getName(app->opt_loglevel));
-=======
    else if (0==strcmp(argv[1], "silent_event_filters"))
       buf = const_cast<char *>(app->getSilentEventFilters());
->>>>>>> e55c567b
    else
       return TCL_ERROR;
    Tcl_SetResult(interp, buf, TCL_VOLATILE);
@@ -1269,7 +1262,6 @@
       app->opt_stoponmsgcancel = (argv[2][0]!='0');
    else if (0==strcmp(argv[1], "record_eventlog"))
       app->setEventlogRecording(argv[2][0]!='0');
-<<<<<<< HEAD
    else if (0==strcmp(argv[1], "logformat")) {
       TRY(app->setLogFormat(argv[2]));
       app->opt_logformat = argv[2];
@@ -1278,12 +1270,9 @@
       TRY(app->opt_loglevel = cLogLevel::getLevel(argv[2]));
       app->setLogLevel(app->opt_loglevel);
    }
-   else
-=======
    else if (0==strcmp(argv[1], "silent_event_filters")) {
       TRY(app->setSilentEventFilters(argv[2]));
    } else
->>>>>>> e55c567b
       return TCL_ERROR;
    return TCL_OK;
 }
@@ -1561,33 +1550,17 @@
 int fesEvents_cmd(ClientData, Tcl_Interp *interp, int argc, const char **argv)
 {
    E_TRY
-<<<<<<< HEAD
-   if (argc!=7) {Tcl_SetResult(interp, TCLCONST("wrong argcount"), TCL_STATIC); return TCL_ERROR;}
+   if (argc!=6) {Tcl_SetResult(interp, TCLCONST("wrong argcount"), TCL_STATIC); return TCL_ERROR;}
    int maxNum = atoi(argv[1]);
    bool wantEvents = atoi(argv[2])!=0;
    bool wantSelfMsgs = atoi(argv[3])!=0;
    bool wantNonSelfMsgs = atoi(argv[4])!=0;
-   const char *namePattern = argv[5];
-   const char *classNamePattern = argv[6];
-
-   if (!*namePattern) namePattern = "*";
-   MatchExpression nameMatcher(namePattern, false, true, true);
-
-   if (!*classNamePattern) classNamePattern = "*";
-   MatchExpression classNameMatcher(classNamePattern, false, true, true);
-=======
-   if (argc!=5) {Tcl_SetResult(interp, TCLCONST("wrong argcount"), TCL_STATIC); return TCL_ERROR;}
-   int maxNum = atoi(argv[1]);
-   bool wantSelfMsgs = atoi(argv[2])!=0;
-   bool wantNonSelfMsgs = atoi(argv[3])!=0;
-   bool wantSilentMsgs = atoi(argv[4])!=0;
->>>>>>> e55c567b
+   bool wantSilentMsgs = atoi(argv[5])!=0;
 
    Tkenv *app = getTkenv();
    Tcl_Obj *listobj = Tcl_NewListObj(0, NULL);
    for (cMessageHeap::Iterator it(simulation.msgQueue); maxNum>0 && !it.end(); it++, maxNum--)
    {
-<<<<<<< HEAD
        cEvent *event = it();
        if (!event->isMessage()) {
            if (!wantEvents)
@@ -1597,25 +1570,11 @@
            cMessage *msg = (cMessage*)event;
            if (msg->isSelfMessage() ? !wantSelfMsgs : !wantNonSelfMsgs)
                continue;
+           if (!wantSilentMsgs && app->isSilentEvent(msg))
+               continue;
        }
 
-       MatchableObjectAdapter msgAdapter(MatchableObjectAdapter::FULLNAME, event);
-       if (namePattern[0] && !nameMatcher.matches(&msgAdapter))
-           continue;
-
-       msgAdapter.setDefaultAttribute(MatchableObjectAdapter::CLASSNAME);
-       if (classNamePattern[0] && !classNameMatcher.matches(&msgAdapter))
-           continue;
-
        Tcl_ListObjAppendElement(interp, listobj, Tcl_NewStringObj(ptrToStr(event), -1));
-=======
-       cMessage *msg = it();
-       if (msg->isSelfMessage() ? !wantSelfMsgs : !wantNonSelfMsgs)
-           continue;
-       if (!wantSilentMsgs && app->isSilentEvent(msg))
-           continue;
-       Tcl_ListObjAppendElement(interp, listobj, Tcl_NewStringObj(ptrToStr(msg), -1));
->>>>>>> e55c567b
    }
    Tcl_SetObjResult(interp, listobj);
    return TCL_OK;
