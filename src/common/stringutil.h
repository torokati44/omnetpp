//=========================================================================
//  STRINGUTIL.H - part of
//                  OMNeT++/OMNEST
//           Discrete System Simulation in C++
//
//  Author: Andras Varga
//
//=========================================================================

/*--------------------------------------------------------------*
  Copyright (C) 2006-2008 OpenSim Ltd.

  This file is distributed WITHOUT ANY WARRANTY. See the file
  `license' for details on this and other legal matters.
*--------------------------------------------------------------*/

#ifndef _STRINGUTIL_H_
#define _STRINGUTIL_H_

#include <stdarg.h>
#include <string.h>
#include <string>
#include <map>
#include "commondefs.h"
#include "commonutil.h"

NAMESPACE_BEGIN

/**
 * Returns true if the string is NULL or has zero length.
 */
inline bool opp_isempty(const char *s)  {return !s || !s[0];}

/**
 * Returns the pointer passed as argument unchanged, except that if it was NULL,
 * it returns a pointer to a null string ("").
 */
inline const char *opp_nulltoempty(const char *s)  {return s ? s : "";}

/**
 * Returns true if the string only contains whitespace.
 */
COMMON_API bool opp_isblank(const char *txt);

//
// The following few inline functions are present in the simkernel's utils.h too;
// define them conditionally to prevent clashes.
//
#ifndef __SIMUTIL_H

/**
 * Same as the standard strlen() function, except that does not crash
 * on NULL pointers but returns 0.
 */
inline int opp_strlen(const char *s)
{
    return s ? strlen(s) : 0;
}

/**
 * Duplicates the string, using <tt>new char[]</tt>. For NULLs and empty
 * strings it returns NULL.
 */
inline char *opp_strdup(const char *s)
{
    if (!s || !s[0]) return NULL;
    char *p = new char[strlen(s)+1];
    strcpy(p,s);
    return p;
}

/**
 * Same as the standard strcpy() function, except that NULL pointers
 * in the second argument are treated like pointers to a null string ("").
 */
inline char *opp_strcpy(char *s1, const char *s2)
{
    return strcpy(s1, s2 ? s2 : "");
}

/**
 * Same as the standard strcmp() function, except that NULL pointers
 * are treated exactly as empty strings ("").
 */
inline int opp_strcmp(const char *s1, const char *s2)
{
    if (s1)
        return s2 ? strcmp(s1,s2) : (*s1 ? 1 : 0);
    else
        return (s2 && *s2) ? -1 : 0;
}
#endif //__SIMUTIL_H

/**
 * Removes any leading and trailing whitespace.
 */
COMMON_API std::string opp_trim(const char *txt);

/**
 * Reverse of opp_quotestr(): remove quotes and resolve backslashed escapes.
 *
 * Throws an exception if there is a parse error. If there is anything
 * (non-whitespace) in the input after the string literal, endp is set to
 * that character; otherwise endp is set to point to the terminating zero
 * of the string.
 */
COMMON_API std::string opp_parsequotedstr(const char *txt, const char *&endp);

/**
 * Reverse of opp_quotestr(): remove quotes and resolve backslashed escapes.
 *
 * Throws an exception if there is a parse error.
 */
COMMON_API std::string opp_parsequotedstr(const char *txt);

/**
 * Surround the given string with "quotes", also escape with backslash
 * where needed.
 */
COMMON_API std::string opp_quotestr(const char *txt);

/**
 * Returns true if the string contains space, backslash, quote, or anything
 * else that would make quoting (opp_quotestr()) necessary before writing
 * it into a data file.
 */
COMMON_API bool opp_needsquotes(const char *txt);

/**
 * Combines opp_needsquotes() and opp_quotestr().
 */
inline std::string opp_quotestr_ifneeded(const char *txt)
{
    return opp_needsquotes(txt) ? opp_quotestr(txt) : std::string(txt);
}

/**
 * A macro version of opp_quotestr_ifneeded(). This is more efficient,
 * because it avoids conversion to std::string when no quoting is needed.
 */
#define QUOTE(txt)   (opp_needsquotes(txt) ? opp_quotestr(txt).c_str() : (txt))

/**
 * Create a string using printf-like formatting. Limit: 1023 chars.
 */
COMMON_API std::string opp_stringf(const char *fmt, ...);

/**
 * Create a string using printf-like formatting. Limit: 1023 chars.
 */
COMMON_API std::string opp_vstringf(const char *fmt, va_list& args);

/**
 * A limited vsscanf implementation, used by cStatistic::freadvarsf()
 */
COMMON_API int opp_vsscanf(const char *s, const char *fmt, va_list va);

/**
 * Performs find/replace within a string.
 */
COMMON_API std::string opp_replacesubstring(const char *s, const char *substring, const char *replacement, bool replaceAll);

/**
 * For opp_substitutevariables().
 */
struct opp_substitutevariables_resolver {
    virtual bool isVariableNameChar(char c) = 0;
    virtual std::string operator()(const std::string&) = 0;
};

/**
 * Substitutes dollar variables ($name or ${name}) into the given string.
 * The second arg is a function that should return the value of a variable
 * from its name. (It may also throw an exception if there is no such variable.)
 */
COMMON_API std::string opp_substitutevariables(const std::string& raw, opp_substitutevariables_resolver& resolver);

/**
 * Substitutes dollar variables ($name or ${name}) into the given string, using the
 * dictionary passed as second arg. Throws an exception if a variable is not found.
 */
COMMON_API std::string opp_substitutevariables(const std::string& raw, const std::map<std::string,std::string>& vars);

/**
 * Inserts newlines into the string, performing rudimentary line breaking.
 */
COMMON_API std::string opp_breaklines(const char *text, int maxLineLength);

/**
 * Indent each line of the input text.
 */
COMMON_API std::string opp_indentlines(const char *text, const char *indent);

/**
 * Returns true if the first string begins with the second string.
 */
COMMON_API bool opp_stringbeginswith(const char *s, const char *prefix);

/**
 * Returns true if the first string ends in the second string.
 */
COMMON_API bool opp_stringendswith(const char *s, const char *ending);

/**
 * Concatenates up to four strings. Returns a pointer to a static buffer
 * of length 256. If the result length would exceed 256, it is truncated.
 */
COMMON_API char *opp_concat(const char *s1, const char *s2, const char *s3=NULL, const char *s4=NULL);

/**
 * Converts the string to uppercase. Returns a pointer to  the argument.
 */
COMMON_API char *opp_strupr(char *s);

/**
 * Converts the string to lowercase. Returns a pointer to  the argument.
 */
COMMON_API char *opp_strlwr(char *s);

/**
 * If either s1 or s2 is empty, returns the other one, otherwise returns
 * s1 + separator + s2.
 */
COMMON_API std::string opp_join(const char *separator, const char *s1, const char *s2);

/**
 * Dictionary-compare two strings, the main difference from strcasecmp()
 * being that integers embedded in the strings are compared in
 * numerical order.
 */
COMMON_API int strdictcmp(const char *s1, const char *s2);

/**
 * Like the standard strtol(), but throws opp_runtime_error if an overflow
 * occurs during conversion. Accepts decimal and C-style hexadecimal
 * notation, but not octal (leading zeroes are simply discarded and the number
 * is interpreted as decimal).
 */
COMMON_API long opp_strtol(const char *s, char **endptr);

/**
 * Like the standard atol(), but throws opp_runtime_error if an overflow
 * occurs during conversion, or if there is (non-whitespace) trailing garbage
 * after the number. Accepts decimal and C-style hexadecimal notation, but not
 * octal (leading zeroes are simply discarded and the number is interpreted as
 * decimal).
 */
COMMON_API long opp_atol(const char *s);

/**
 * Like the standard strtoul(), but throws opp_runtime_error if an
 * overflow occurs during conversion. Accepts decimal and C-style hexadecimal
 * notation, but not octal (leading zeroes are simply discarded and the number
 * is interpreted as decimal).
 */
COMMON_API unsigned long opp_strtoul(const char *s, char **endptr);

/**
 * Like the standard atol(), but for unsigned long, and throws opp_runtime_error
 * if an overflow occurs during conversion, or if there is (non-whitespace)
 * trailing garbage after the number. Accepts decimal and C-style hexadecimal
 * notation, but not octal (leading zeroes are simply discarded and the number
 * is interpreted as decimal).
 */
COMMON_API unsigned long opp_atoul(const char *s);

/**
 * Like the standard strtod(), but throws opp_runtime_error if an overflow
 * occurs during conversion.
 */
COMMON_API double opp_strtod(const char *s, char **endptr);

/**
 * Like the standard atof(), but throws opp_runtime_error if an overflow
 * occurs during conversion, or if there is (non-whitespace) trailing garbage
 * after the number.
 */
COMMON_API double opp_atof(const char *s);

/**
 * s should point to a double quote '"'. The function returns a pointer to
 * the matching quote (i.e. the end of the string literal), or NULL if
 * not found. It recognizes escaping embedded quotes with backslashes
 * (C-style string literals).
 */
COMMON_API const char *opp_findmatchingquote(const char *s);

/**
 * s should point to an open parenthesis. The function returns the matching
 * paren, or NULL if not found. It does not search inside string constants
 * delimited by double quotes ('"'); it uses opp_findmatchingquote() to
 * parse them. Note: a NULL return value (unmatched left paren) may also
 * be caused by an unterminated string constant.
 */
COMMON_API const char *opp_findmatchingparen(const char *s);

<<<<<<< HEAD
/**
 * Decode an URL-encoded string.
 */
COMMON_API std::string opp_urldecode(const std::string& src);

/**
 * Locates the first occurrence of the null-terminated string needle in the
 * string haystack, where not more than n characters are searched. Characters
 * that appear after a '\0' character are not searched.
 */
COMMON_API const char *opp_strnistr(const char *haystack, const char *needle, int n, bool caseSensitive);

//NAMESPACE_END
=======
NAMESPACE_END
>>>>>>> 37b4ccaf


#endif

<|MERGE_RESOLUTION|>--- conflicted
+++ resolved
@@ -294,7 +294,6 @@
  */
 COMMON_API const char *opp_findmatchingparen(const char *s);
 
-<<<<<<< HEAD
 /**
  * Decode an URL-encoded string.
  */
@@ -307,11 +306,7 @@
  */
 COMMON_API const char *opp_strnistr(const char *haystack, const char *needle, int n, bool caseSensitive);
 
-//NAMESPACE_END
-=======
 NAMESPACE_END
->>>>>>> 37b4ccaf
-
 
 #endif
 
