--- conflicted
+++ resolved
@@ -297,16 +297,19 @@
         if (opt_runstoexec.empty())
         {
             int n = cfg->getNumRunsInConfig(opt_configname.c_str());  //note: may throw exception
-            if (n==0) {
+        if (n==0) 
+        {
                 ev.printfmsg("Error: Configuration `%s' generates 0 runs", opt_configname.c_str());
                 exitcode = 1;
                 return;
-            }
-
+        }
+        else
+        {
             char buf[32];
-            sprintf(buf, (n==0 ? "" : n==1 ? "%d" : "0..%d"), n-1);
+            sprintf(buf, (n==1 ? "%d" : "0..%d"), n-1);
             opt_runstoexec = buf;
         }
+    }
 
         EnumStringIterator runiterator(opt_runstoexec.c_str());
         if (runiterator.hasError())
@@ -449,7 +452,6 @@
 {
     ASSERT2(command == CMD_NONE, "previous command not marked as done yet");
 
-<<<<<<< HEAD
     //TODO: rewrite HttpServer so it directly uses mongoose's url-based callback registration...
     const char *method = request->getRequestMethod();
     const char *uri = request->getUri();
@@ -463,24 +465,6 @@
     if (strcmp(method, "GET") != 0 || strncmp(uri, "/sim", 4) !=0) {
         debug("[http] wrong method or uri\n");
         return false;
-=======
-    // if the list of runs is not given explicitly, must execute all runs
-    if (opt_runstoexec.empty())
-    {
-        int n = cfg->getNumRunsInConfig(opt_configname.c_str());  //note: may throw exception
-        if (n==0) 
-        {
-            ev.printfmsg("Error: Configuration `%s' generates 0 runs", opt_configname.c_str());
-            exitcode = 1;
-            return;
-        }
-        else
-        {
-            char buf[32];
-            sprintf(buf, (n==1 ? "%d" : "0..%d"), n-1);
-            opt_runstoexec = buf;
-        }
->>>>>>> cc18f980
     }
 
     // ping we accept any time, it has no side effect
@@ -1415,11 +1399,7 @@
 
 void Cmdenv::printEventBanner(cEvent *event)
 {
-<<<<<<< HEAD
-    ::fprintf(fout, "** Event #%" LL "d  T=%s%s   ",
-=======
     ::fprintf(fout, "** Event #%" LL "d  T=%s%s   %s (%s, id=%d)\n",
->>>>>>> cc18f980
             simulation.getEventNumber(),
             SIMTIME_STR(simulation.getSimTime()),
             progressPercentage()); // note: IDE launcher uses this to track progress
