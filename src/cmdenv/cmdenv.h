//==========================================================================
//  CMDENV.H - part of
//                     OMNeT++/OMNEST
//            Discrete System Simulation in C++
//
//  Author: Andras Varga
//
//==========================================================================

/*--------------------------------------------------------------*
  Copyright (C) 1992-2008 Andras Varga
  Copyright (C) 2006-2008 OpenSim Ltd.

  This file is distributed WITHOUT ANY WARRANTY. See the file
  `license' for details on this and other legal matters.
*--------------------------------------------------------------*/

#ifndef __CMDENV_H
#define __CMDENV_H

#include <map>
#include "csimulation.h"
#include "envirbase.h"
#include "httpserver.h"
#include "serializer.h"
#include "json.h"

NAMESPACE_BEGIN

class Speedometer;

struct CMDENV_API CmdenvOptions : public EnvirOptions
{
    CmdenvOptions();
    opp_string configName;
    opp_string runsToExec;
    size_t extraStack;
    opp_string outputFile;
    bool expressMode;
    bool interactive;
    bool autoflush; // all modes
    bool printModuleMsgs;  // if normal mode
    bool printEventBanners; // if normal mode
    bool detailedEventBanners; // if normal mode
    bool messageTrace; // if normal mode
    long statusFrequencyMs; // if express mode
    bool printPerformanceData; // if express mode
};

/**
 * Command line user interface.
 */
class CMDENV_API Cmdenv : public EnvirBase, public cHttpRequestHandler
{
<<<<<<< HEAD
    public:
       /**
        * Application state.
        * State transitions:
        *    NONETWORK -> READY <-> RUNNING -> TERMINATED -> FINISHCALLED -> NONETWORK
        * plus:
        *    READY -> FINISHCALLED
        *    (any-state) -> ERROR -> NONET
        * TODO: BUSY needed?
        */
       enum State {
           SIM_NONETWORK = 0,
           SIM_READY,
           SIM_RUNNING,
           SIM_TERMINATED,
           SIM_ERROR,
           SIM_FINISHCALLED
       };

       enum RunMode {
           RUNMODE_NONE,
           RUNMODE_NORMAL,
           RUNMODE_FAST,
           RUNMODE_EXPRESS
       };

       enum StoppingReason {
           STOP_NONE,
           STOP_UNTILSIMTIME,
           STOP_UNTILEVENT,
           STOP_UNTILMODULE,
           STOP_UNTILMESSAGE,
           STOP_REALTIMECHUNK,
           STOP_STOPCOMMAND,
           STOP_TERMINATION
       };

       enum Command {
           CMD_NONE = 0,
           CMD_SETUPNETWORK,
           CMD_SETUPRUN,
           CMD_REBUILD,
           CMD_STEP,
           CMD_RUN,
           CMD_STOP,
           CMD_FINISH,
           CMD_QUIT
       };

       enum UserInputState {
           INPSTATE_NONE,
           INPSTATE_INITIATED,
           INPSTATE_WAITINGFORREPLY,
           INPSTATE_REPLYARRIVED
       };

       enum UserInputType {
           INP_NONE,
           INP_ERROR, //XXX currently unused (goes via INP_MSGDIALOG)
           INP_ASKPARAMETER, //XXX currently unused (goes via INP_GETS)
           INP_GETS,
           INP_ASKYESNO,
           INP_MSGDIALOG
       };

    protected:
     // new simulation options:
     opp_string opt_configname;
     opp_string opt_runstoexec;
     size_t opt_extrastack;
     opp_string opt_outputfile;

     bool opt_httpcontrolled;  // when true, user input is expected via HTTP
     bool opt_expressmode;
     bool opt_interactive;
     bool opt_autoflush; // all modes
     bool opt_modulemsgs;  // if normal mode
     bool opt_eventbanners; // if normal mode
     bool opt_eventbanner_details; // if normal mode
     bool opt_messagetrace; // if normal mode
     long opt_status_frequency_ms; // if express mode
     bool opt_perfdisplay; // if express mode
=======
    protected:
     CmdenvOptions *&opt;         // alias to EnvirBase::opt
>>>>>>> 797a6506

     long opt_updatefreq_express; //XXX from Tkenv
     long opt_updatefreq_fast; //XXX from Tkenv

     typedef std::map<std::string,std::string> StringMap;

     State state;                 // simulation state
     Command command;             // command received via HTTP; set to CMD_NONE when the command has been carried out
     StringMap commandArgs;       // command args

     RunMode runMode;             // the current mode the simulation is executing under
     StoppingReason stoppingReason; // why the last Run command finished
     bool isConfigRun;            // true after newRun(), and false after newConfig()

     Serializer *serializer;      // JSON serializer and object-to-id mapping

     bool collectJsonLog;
     JsonArray *jsonLog;          // animLog entries from the last event

     struct {
         simtime_t simTime;       // time limit in current "Run Until" execution, or zero
         eventnumber_t eventNumber;// event number in current "Run Until" execution, or zero
         cMessage *msg;           // stop before this event; also when this message gets canceled
         cModule *module;         // stop before and after events in this module; not supported in EXPRESS mode
         bool hasRealTimeLimit;   // whether realTime (next field) is valid
         struct timeval realTime; // stop when system clock reaches this time
     } runUntil;

     bool stopSimulationFlag;     // indicates that the simulation should be stopped (STOP button pressed in the UI)
     timeval idleLastUICheck;     // gettimeofday() time when idle() last run the Tk "update" command  XXX comment

     struct {
         UserInputState state;
         UserInputType type;
         JsonObject *request;
         std::string reply;
         bool cancel;
     } userInput;

     // set to true on SIGINT/SIGTERM signals
     static bool sigintReceived;

     // stream to write output to
     FILE *fout;

     // logging
     bool logging;
     FILE *logStream;

   protected:
     virtual void log(cLogEntry *entry);
     virtual void putsmsg(const char *s);
     virtual bool askyesno(const char *question);
     virtual void printEventBanner(cEvent *event);
     virtual void doStatusUpdate(Speedometer& speedometer);
     JsonNode *jsonWrapObjectId(cObject *obj) {return jsonWrap(serializer->getIdStringForObject(obj));}

   public:
     Cmdenv();
     virtual ~Cmdenv();

     // redefined virtual funcs:
     virtual void componentInitBegin(cComponent *component, int stage);
     virtual void moduleCreated(cModule *newmodule);
     virtual void messageSent_OBSOLETE(cMessage *msg, cGate *directToGate);
     virtual void simulationEvent(cEvent *event);
     virtual void objectDeleted(cObject *object);

     virtual void bubble(cComponent *component, const char *text);
     virtual void messageScheduled(cMessage *msg);
     virtual void messageCancelled(cMessage *msg);
     virtual void beginSend(cMessage *msg);
     virtual void messageSendDirect(cMessage *msg, cGate *toGate, simtime_t propagationDelay, simtime_t transmissionDelay);
     virtual void messageSendHop(cMessage *msg, cGate *srcGate);
     virtual void messageSendHop(cMessage *msg, cGate *srcGate, simtime_t propagationDelay, simtime_t transmissionDelay);
     virtual void endSend(cMessage *msg);
     virtual void messageCreated(cMessage *msg);
     virtual void messageCloned(cMessage *msg, cMessage *clone);
     virtual void messageDeleted(cMessage *msg);
     virtual void moduleReparented(cModule *module, cModule *oldparent, int oldId);
     virtual void componentMethodBegin(cComponent *from, cComponent *to, const char *methodFmt, va_list va, bool silent);
     virtual void componentMethodEnd();
     virtual void moduleDeleted(cModule *module);
     virtual void gateCreated(cGate *newgate);
     virtual void gateDeleted(cGate *gate);
     virtual void connectionCreated(cGate *srcgate);
     virtual void connectionDeleted(cGate *srcgate);
     virtual void displayStringChanged(cComponent *component);

     virtual bool isGUI() const;
     virtual std::string gets(const char *prompt, const char *defaultReply);
     virtual bool idle();
     virtual unsigned getExtraStackForEnvir() const;
     virtual void debug(const char *fmt,...);

   protected:
     virtual void displayException(std::exception& ex);
     virtual void doRun();
     virtual void printUISpecificHelp();

     virtual EnvirOptions *createOptions() {return new CmdenvOptions();}
     virtual void readOptions();
     virtual void readPerRunOptions();
     virtual void askParameter(cPar *par, bool unassigned);

     virtual void processHttpRequests(bool blocking);
     virtual bool handleHttpRequest(cHttpRequest *request); // called back from processHttpRequests()
     virtual void processCommand(int command);
     virtual std::string getUserInput(UserInputType type, JsonObject *details);

     // from Tkenv:
     virtual void newNetwork(const char *networkname);
     virtual void newRun(const char *configname, int runnumber);
     virtual void rebuildSim();
     virtual void doOneStep();
     virtual void runSimulation(RunMode mode, long realTimeMillis=0, simtime_t untilSimTime=0, eventnumber_t untilEventNumber=0, cMessage *untilMessage=NULL, cModule *untilModule=NULL);
     virtual int getSimulationRunMode() const {return runMode;}
     virtual void setStopSimulationFlag() {stopSimulationFlag = true;}
     virtual bool getStopSimulationFlag() {return stopSimulationFlag;}
     virtual bool doRunSimulation();
     virtual bool doRunSimulationExpress();
     virtual void finishSimulation(); // wrapper around simulation.callFinish() and simulation.endRun()

     void help();
     void simulate();
     const char *progressPercentage();

     void installSignalHandler();
     void deinstallSignalHandler();
     static void signalHandler(int signum);
};

NAMESPACE_END


#endif
<|MERGE_RESOLUTION|>--- conflicted
+++ resolved
@@ -45,6 +45,9 @@
     bool messageTrace; // if normal mode
     long statusFrequencyMs; // if express mode
     bool printPerformanceData; // if express mode
+    bool httpControlled;  // when true, user input is expected via HTTP
+    long updatefreqExpress; //XXX from Tkenv
+    long updatefreqFast; //XXX from Tkenv
 };
 
 /**
@@ -52,7 +55,6 @@
  */
 class CMDENV_API Cmdenv : public EnvirBase, public cHttpRequestHandler
 {
-<<<<<<< HEAD
     public:
        /**
         * Application state.
@@ -119,29 +121,7 @@
        };
 
     protected:
-     // new simulation options:
-     opp_string opt_configname;
-     opp_string opt_runstoexec;
-     size_t opt_extrastack;
-     opp_string opt_outputfile;
-
-     bool opt_httpcontrolled;  // when true, user input is expected via HTTP
-     bool opt_expressmode;
-     bool opt_interactive;
-     bool opt_autoflush; // all modes
-     bool opt_modulemsgs;  // if normal mode
-     bool opt_eventbanners; // if normal mode
-     bool opt_eventbanner_details; // if normal mode
-     bool opt_messagetrace; // if normal mode
-     long opt_status_frequency_ms; // if express mode
-     bool opt_perfdisplay; // if express mode
-=======
-    protected:
      CmdenvOptions *&opt;         // alias to EnvirBase::opt
->>>>>>> 797a6506
-
-     long opt_updatefreq_express; //XXX from Tkenv
-     long opt_updatefreq_fast; //XXX from Tkenv
 
      typedef std::map<std::string,std::string> StringMap;
 
