--- conflicted
+++ resolved
@@ -405,13 +405,8 @@
         // initialize coroutine library
         if (TOTAL_STACK_SIZE!=0 && opt->totalStack<=MAIN_STACK_SIZE+4096)
         {
-<<<<<<< HEAD
-            std::cout << "Total stack size " << opt_total_stack << " increased to " << MAIN_STACK_SIZE << "\n";
-            opt_total_stack = MAIN_STACK_SIZE+4096;
-=======
-            ev.printf("Total stack size %d increased to %d\n", opt->totalStack, MAIN_STACK_SIZE);
+            std::cout << "Total stack size " << opt->totalStack << " increased to " << MAIN_STACK_SIZE << "\n";
             opt->totalStack = MAIN_STACK_SIZE+4096;
->>>>>>> 797a6506
         }
         cCoroutine::init(opt->totalStack, MAIN_STACK_SIZE);
 
@@ -423,26 +418,16 @@
         addListener(eventlogmgr);
 
         // install output vector manager
-<<<<<<< HEAD
-        CREATE_BY_CLASSNAME(outvectormgr, opt_outputvectormanager_class.c_str(), cIOutputVectorManager, "output vector manager");
+        CREATE_BY_CLASSNAME(outvectormgr, opt->outputVectorManagerClass.c_str(), cIOutputVectorManager, "output vector manager");
         addListener(outvectormgr);
 
         // install output scalar manager
-        CREATE_BY_CLASSNAME(outscalarmgr, opt_outputscalarmanager_class.c_str(), cIOutputScalarManager, "output scalar manager");
+        CREATE_BY_CLASSNAME(outscalarmgr, opt->outputScalarManagerClass.c_str(), cIOutputScalarManager, "output scalar manager");
         addListener(outscalarmgr);
 
         // install snapshot manager
-        CREATE_BY_CLASSNAME(snapshotmgr, opt_snapshotmanager_class.c_str(), cISnapshotManager, "snapshot manager");
+        CREATE_BY_CLASSNAME(snapshotmgr, opt->snapshotmanagerClass.c_str(), cISnapshotManager, "snapshot manager");
         addListener(snapshotmgr);
-=======
-        CREATE_BY_CLASSNAME(outvectormgr, opt->outputVectorManagerClass.c_str(), cOutputVectorManager, "output vector manager");
-
-        // install output scalar manager
-        CREATE_BY_CLASSNAME(outscalarmgr, opt->outputScalarManagerClass.c_str(), cOutputScalarManager, "output scalar manager");
-
-        // install snapshot manager
-        CREATE_BY_CLASSNAME(snapshotmgr, opt->snapshotmanagerClass.c_str(), cSnapshotManager, "snapshot manager");
->>>>>>> 797a6506
 
         // set up for sequential or distributed execution
         if (!opt->parsim)
@@ -459,12 +444,8 @@
             CREATE_BY_CLASSNAME(parsimcomm, opt->parsimcomm_class.c_str(), cParsimCommunications, "parallel simulation communications layer");
             parsimpartition = new cParsimPartition();
             cParsimSynchronizer *parsimsynchronizer;
-<<<<<<< HEAD
-            CREATE_BY_CLASSNAME(parsimsynchronizer, opt_parsimsynch_class.c_str(), cParsimSynchronizer, "parallel simulation synchronization layer");
+            CREATE_BY_CLASSNAME(parsimsynchronizer, opt->parsimsynch_class.c_str(), cParsimSynchronizer, "parallel simulation synchronization layer");
             addListener(parsimpartition);
-=======
-            CREATE_BY_CLASSNAME(parsimsynchronizer, opt->parsimsynch_class.c_str(), cParsimSynchronizer, "parallel simulation synchronization layer");
->>>>>>> 797a6506
 
             // wire them together (note: 'parsimsynchronizer' is also the scheduler for 'simulation')
             parsimpartition->setContext(&simulation, parsimcomm, parsimsynchronizer);
@@ -904,14 +885,7 @@
     try
     {
         simulation.deleteNetwork();
-<<<<<<< HEAD
         ev.notifyListeners(LF_ON_SHUTDOWN);
-=======
-#ifdef WITH_PARSIM
-        if (opt->parsim && parsimpartition)
-            parsimpartition->shutdown();
-#endif
->>>>>>> 797a6506
     }
     catch (std::exception& e)
     {
@@ -932,44 +906,15 @@
 void EnvirBase::startRun()
 {
     resetClock();
-<<<<<<< HEAD
-    if (opt_simtimelimit > SIMTIME_ZERO)
-        simulation.setSimulationTimeLimit(opt_simtimelimit);
+    if (opt->simtimeLimit > SIMTIME_ZERO)
+        simulation.setSimulationTimeLimit(opt->simtimeLimit);
     simulation.callInitialize();
     cLogProxy::flushLastLine();
-=======
-    outvectormgr->startRun();
-    outscalarmgr->startRun();
-    snapshotmgr->startRun();
-    if (opt->parsim)
-    {
-#ifdef WITH_PARSIM
-        parsimpartition->startRun();
-#endif
-    }
-    simulation.startRun();
-    flushLastLine();
->>>>>>> 797a6506
 }
 
 void EnvirBase::endRun()  //FIXME eliminate???
 {
-<<<<<<< HEAD
     notifyListeners(LF_ON_RUN_END);
-=======
-    // reverse order as startRun()
-    simulation.endRun();
-    if (opt->parsim)
-    {
-#ifdef WITH_PARSIM
-        parsimpartition->endRun();
-#endif
-    }
-    eventlogmgr->close();
-    snapshotmgr->endRun();
-    outscalarmgr->endRun();
-    outvectormgr->endRun();
->>>>>>> 797a6506
 }
 
 //-------------------------------------------------------------
@@ -1057,7 +1002,7 @@
             doResultRecorder(source, modes[j].c_str(), scalarsEnabled, vectorsEnabled, component, statisticName, statisticProperty);
     }
 
-    if (opt_debug_statistics_recording)
+    if (opt->debugStatisticsRecording)
         dumpResultRecorders(component);
 }
 
@@ -1995,30 +1940,19 @@
 
 void EnvirBase::checkTimeLimits()
 {
-<<<<<<< HEAD
 #ifdef USE_OMNETPP4x_FINGERPRINTS
-    if (opt_simtimelimit!=SIMTIME_ZERO && simulation.getSimTime()>=opt_simtimelimit)
+    if (opt->simtimeLimit!=SIMTIME_ZERO && simulation.getSimTime()>=opt->simtimeLimit)
          throw cTerminationException(E_SIMTIME);
 #endif
-    if (opt_cputimelimit==0) // no limit
-=======
-    if (opt->simtimeLimit!=0 && simulation.getSimTime()>=opt->simtimeLimit)
-         throw cTerminationException(eSIMTIME);
     if (opt->cpuTimeLimit==0) // no limit
->>>>>>> 797a6506
          return;
     if (disable_tracing && (simulation.getEventNumber()&0xFF)!=0) // optimize: in Express mode, don't call gettimeofday() on every event
          return;
     timeval now;
     gettimeofday(&now, NULL);
     long elapsedsecs = now.tv_sec - laststarted.tv_sec + elapsedtime.tv_sec;
-<<<<<<< HEAD
-    if (elapsedsecs>=opt_cputimelimit)
+    if (elapsedsecs>=opt->cpuTimeLimit)
          throw cTerminationException(E_REALTIME);
-=======
-    if (elapsedsecs>=opt->cpuTimeLimit)
-         throw cTerminationException(eREALTIME);
->>>>>>> 797a6506
 }
 
 void EnvirBase::stoppedWithTerminationException(cTerminationException& e)
