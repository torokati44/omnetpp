//==========================================================================
//  ENVIRBASE.CC - part of
//                     OMNeT++/OMNEST
//             Discrete System Simulation in C++
//
//  Author: Andras Varga
//
//==========================================================================

/*--------------------------------------------------------------*
  Copyright (C) 1992-2008 Andras Varga
  Copyright (C) 2006-2008 OpenSim Ltd.

  This file is distributed WITHOUT ANY WARRANTY. See the file
  `license' for details on this and other legal matters.
*--------------------------------------------------------------*/

#include <stdio.h>
#include <assert.h>
#include <signal.h>
#include <fstream>
#include <set>
#include <algorithm>

#include "args.h"
#include "envirbase.h"
#include "appreg.h"
#include "ccoroutine.h"
#include "csimulation.h"
#include "cscheduler.h"
#include "cpar.h"
#include "cproperties.h"
#include "cproperty.h"
#include "random.h"
#include "crng.h"
#include "ccanvas.h"
#include "cmodule.h"
#include "cmessage.h"
#include "ccomponenttype.h"
#include "cxmlelement.h"
#include "cxmldoccache.h"
#include "chistogram.h"
#include "cobjectfactory.h"
#include "checkandcast.h"
#include "stringtokenizer.h"
#include "fnamelisttokenizer.h"
#include "chasher.h"
#include "cconfigoption.h"
#include "cnedmathfunction.h"
#include "cnedfunction.h"
#include "../nedxml/nedparser.h" // NEDParser::getBuiltInDeclarations()
#include "regmacros.h"
#include "stringutil.h"
#include "enumstr.h"
#include "simtime.h"
#include "cresultrecorder.h"
#include "resultfilters.h"
#include "statisticparser.h"
#include "httpserver.h"
#include "mongoosehttpserver.h" //XXX not needed if httpserver-class option is implemented

#ifdef WITH_PARSIM
#include "cparsimcomm.h"
#include "parsim/cparsimpartition.h"
#include "parsim/cparsimsynchr.h"
#include "parsim/creceivedexception.h"
#endif

#include "opp_ctype.h"
#include "stringtokenizer.h"
#include "fileglobber.h"
#include "unitconversion.h"
#include "commonutil.h"
#include "../common/ver.h"

#include "timeutil.h"
#include "platmisc.h"
#include "fileutil.h"  // splitFileName

#ifdef USE_PORTABLE_COROUTINES /* coroutine stacks reside in main stack area */

# define TOTAL_STACK_SIZE   (2*1024*1024)
# define MAIN_STACK_SIZE       (128*1024)  // Tkenv needs more than 64K

#else /* nonportable coroutines, stacks are allocated on heap */

# define TOTAL_STACK_SIZE        0  // dummy value
# define MAIN_STACK_SIZE         0  // dummy value

#endif

#if defined _WIN32
#define DEFAULT_DEBUGGER_COMMAND "start gdb --pid=%u"
#elif defined __APPLE__
#define DEFAULT_DEBUGGER_COMMAND "XTerm -e 'gdb --pid=%u' &"  // looks like we cannot launch XCode like that
#else /* Linux, *BSD and other: assume Nemiver is available and installed */
#define DEFAULT_DEBUGGER_COMMAND "nemiver --attach=%u &"
#endif

#ifdef NDEBUG
#define CHECKSIGNALS_DEFAULT  "false"
#else
#define CHECKSIGNALS_DEFAULT  "true"
#endif

NAMESPACE_BEGIN


using std::ostream;

#define CREATE_BY_CLASSNAME(var,classname,baseclass,description) \
     baseclass *var ## _tmp = (baseclass *) createOne(classname); \
     var = dynamic_cast<baseclass *>(var ## _tmp); \
     if (!var) \
         throw cRuntimeError("Class \"%s\" is not subclassed from " #baseclass, (const char *)classname);

Register_GlobalConfigOptionU(CFGID_TOTAL_STACK, "total-stack", "B", NULL, "Specifies the maximum memory for activity() simple module stacks. You need to increase this value if you get a ``Cannot allocate coroutine stack'' error.");
Register_GlobalConfigOption(CFGID_PARALLEL_SIMULATION, "parallel-simulation", CFG_BOOL, "false", "Enables parallel distributed simulation.");
Register_GlobalConfigOption(CFGID_SCHEDULER_CLASS, "scheduler-class", CFG_STRING, OPP_PREFIX "cSequentialScheduler", "Part of the Envir plugin mechanism: selects the scheduler class. This plugin interface allows for implementing real-time, hardware-in-the-loop, distributed and distributed parallel simulation. The class has to implement the cScheduler interface.");
Register_GlobalConfigOption(CFGID_PARSIM_COMMUNICATIONS_CLASS, "parsim-communications-class", CFG_STRING, OPP_PREFIX "cFileCommunications", "If parallel-simulation=true, it selects the class that implements communication between partitions. The class must implement the cParsimCommunications interface.");
Register_GlobalConfigOption(CFGID_PARSIM_SYNCHRONIZATION_CLASS, "parsim-synchronization-class", CFG_STRING, OPP_PREFIX "cNullMessageProtocol", "If parallel-simulation=true, it selects the parallel simulation algorithm. The class must implement the cParsimSynchronizer interface.");
Register_GlobalConfigOption(CFGID_OUTPUTVECTORMANAGER_CLASS, "outputvectormanager-class", CFG_STRING, OPP_PREFIX "cIndexedFileOutputVectorManager", "Part of the Envir plugin mechanism: selects the output vector manager class to be used to record data from output vectors. The class has to implement the cOutputVectorManager interface.");
Register_GlobalConfigOption(CFGID_OUTPUTSCALARMANAGER_CLASS, "outputscalarmanager-class", CFG_STRING, OPP_PREFIX "cFileOutputScalarManager", "Part of the Envir plugin mechanism: selects the output scalar manager class to be used to record data passed to recordScalar(). The class has to implement the cOutputScalarManager interface.");
Register_GlobalConfigOption(CFGID_SNAPSHOTMANAGER_CLASS, "snapshotmanager-class", CFG_STRING, OPP_PREFIX "cFileSnapshotManager", "Part of the Envir plugin mechanism: selects the class to handle streams to which snapshot() writes its output. The class has to implement the cSnapshotManager interface.");
Register_GlobalConfigOption(CFGID_FNAME_APPEND_HOST, "fname-append-host", CFG_BOOL, NULL, "Turning it on will cause the host name and process Id to be appended to the names of output files (e.g. omnetpp.vec, omnetpp.sca). This is especially useful with distributed simulation. The default value is true if parallel simulation is enabled, false otherwise.");
Register_GlobalConfigOption(CFGID_DEBUG_ON_ERRORS, "debug-on-errors", CFG_BOOL, "false", "When set to true, runtime errors will cause the simulation program to break into the C++ debugger (if the simulation is running under one, or just-in-time debugging is activated). Once in the debugger, you can view the stack trace or examine variables.");
Register_GlobalConfigOption(CFGID_PRINT_UNDISPOSED, "print-undisposed", CFG_BOOL, "true", "Whether to report objects left (that is, not deallocated by simple module destructors) after network cleanup.");
Register_GlobalConfigOption(CFGID_SIMTIME_SCALE, "simtime-scale", CFG_INT, "-12", "Sets the scale exponent, and thus the resolution of time for the 64-bit fixed-point simulation time representation. Accepted values are -18..0; for example, -6 selects microsecond resolution. -12 means picosecond resolution, with a maximum simtime of ~110 days.");
Register_GlobalConfigOption(CFGID_NED_PATH, "ned-path", CFG_PATH, "", "A semicolon-separated list of directories. The directories will be regarded as roots of the NED package hierarchy, and all NED files will be loaded from their subdirectory trees. This option is normally left empty, as the OMNeT++ IDE sets the NED path automatically, and for simulations started outside the IDE it is more convenient to specify it via a command-line option or the NEDPATH environment variable.");
Register_GlobalConfigOption(CFGID_DEBUGGER_ATTACH_ON_STARTUP, "debugger-attach-on-startup", CFG_BOOL, "false", "When set to true, the simulation program will launch an external debugger attached to it, allowing you to set breakpoints before proceeding. The debugger command is configurable.  Note that debugging (i.e. attaching to) a non-child process needs to be explicitly enabled on some systems, e.g. Ubuntu.");
Register_GlobalConfigOption(CFGID_DEBUGGER_ATTACH_ON_ERROR, "debugger-attach-on-error", CFG_BOOL, "false", "When set to true, runtime errors and crashes will trigger an external debugger to be launched, allowing you to perform just-in-time debugging on the simulation process. The debugger command is configurable. Note that debugging (i.e. attaching to) a non-child process needs to be explicitly enabled on some systems, e.g. Ubuntu.");
Register_GlobalConfigOption(CFGID_DEBUGGER_ATTACH_COMMAND, "debugger-attach-command", CFG_STRING, DEFAULT_DEBUGGER_COMMAND, "Command line to launch the debugger. It must contain exactly one percent sign, as '%u', which will be replaced by the PID of this process. The command must not block (i.e. it should end in '&' on Unix-like systems).");
Register_GlobalConfigOptionU(CFGID_DEBUGGER_ATTACH_WAIT_TIME, "debugger-attach-wait-time", "s", "20s", "An interval to wait after launching the external debugger, to give the debugger time to start up and attach to the simulation process.");

Register_PerRunConfigOption(CFGID_NETWORK, "network", CFG_STRING, NULL, "The name of the network to be simulated.  The package name can be omitted if the ini file is in the same directory as the NED file that contains the network.");
Register_PerRunConfigOption(CFGID_WARNINGS, "warnings", CFG_BOOL, "true", "Enables warnings.");
Register_PerRunConfigOptionU(CFGID_SIM_TIME_LIMIT, "sim-time-limit", "s", NULL, "Stops the simulation when simulation time reaches the given limit. The default is no limit.");
Register_PerRunConfigOptionU(CFGID_CPU_TIME_LIMIT, "cpu-time-limit", "s", NULL, "Stops the simulation when CPU usage has reached the given limit. The default is no limit.");
Register_PerRunConfigOptionU(CFGID_WARMUP_PERIOD, "warmup-period", "s", NULL, "Length of the initial warm-up period. When set, results belonging to the first x seconds of the simulation will not be recorded into output vectors, and will not be counted into output scalars (see option **.result-recording-modes). This option is useful for steady-state simulations. The default is 0s (no warmup period). Note that models that compute and record scalar results manually (via recordScalar()) will not automatically obey this setting.");
Register_PerRunConfigOption(CFGID_FINGERPRINT, "fingerprint", CFG_STRING, NULL, "The expected fingerprint of the simulation. When provided, a fingerprint will be calculated from the simulation event times and other quantities during simulation, and checked against the given one. Fingerprints are suitable for crude regression tests. As fingerprints occasionally differ across platforms, more than one fingerprint values can be specified here, separated by spaces, and a match with any of them will be accepted. To obtain the initial fingerprint, enter a dummy value such as \"0000\"), and run the simulation.");
Register_PerRunConfigOption(CFGID_NUM_RNGS, "num-rngs", CFG_INT, "1", "The number of random number generators.");
Register_PerRunConfigOption(CFGID_RNG_CLASS, "rng-class", CFG_STRING, OPP_PREFIX "cMersenneTwister", "The random number generator class to be used. It can be `cMersenneTwister', `cLCG32', `cAkaroaRNG', or you can use your own RNG class (it must be subclassed from cRNG).");
Register_PerRunConfigOption(CFGID_SEED_SET, "seed-set", CFG_INT, "${runnumber}", "Selects the kth set of automatic random number seeds for the simulation. Meaningful values include ${repetition} which is the repeat loop counter (see repeat= key), and ${runnumber}.");
Register_PerRunConfigOption(CFGID_RESULT_DIR, "result-dir", CFG_STRING, "results", "Value for the ${resultdir} variable, which is used as the default directory for result files (output vector file, output scalar file, eventlog file, etc.)");
Register_PerRunConfigOption(CFGID_RECORD_EVENTLOG, "record-eventlog", CFG_BOOL, "false", "Enables recording an eventlog file, which can be later visualized on a sequence chart. See eventlog-file= option too.");
Register_PerRunConfigOption(CFGID_DEBUG_STATISTICS_RECORDING, "debug-statistics-recording", CFG_BOOL, "false", "Turns on the printing of debugging information related to statistics recording (@statistic properties)");
Register_PerRunConfigOption(CFGID_CHECK_SIGNALS, "check-signals", CFG_BOOL, CHECKSIGNALS_DEFAULT, "Controls whether the simulation kernel will validate signals emitted by modules and channels against signal declarations (@signal properties) in NED files. The default setting depends on the build type: 'true' in DEBUG, and 'false' in RELEASE mode.");

Register_PerObjectConfigOption(CFGID_PARTITION_ID, "partition-id", KIND_MODULE, CFG_STRING, NULL, "With parallel simulation: in which partition the module should be instantiated. Specify numeric partition ID, or a comma-separated list of partition IDs for compound modules that span across multiple partitions. Ranges (\"5..9\") and \"*\" (=all) are accepted too.");
Register_PerObjectConfigOption(CFGID_RNG_K, "rng-%", KIND_MODULE, CFG_INT, "", "Maps a module-local RNG to one of the global RNGs. Example: **.gen.rng-1=3 maps the local RNG 1 of modules matching `**.gen' to the global RNG 3. The default is one-to-one mapping.");
Register_PerObjectConfigOption(CFGID_RESULT_RECORDING_MODES, "result-recording-modes", KIND_STATISTIC, CFG_STRING, "default", "Defines how to calculate results from the @statistic property matched by the wildcard. Special values: default, all: they select the modes listed in the record= key of @statistic; all selects all of them, default selects the non-optional ones (i.e. excludes the ones that end in a question mark). Example values: vector, count, last, sum, mean, min, max, timeavg, stats, histogram. More than one values are accepted, separated by commas. Expressions are allowed. Items prefixed with '-' get removed from the list. Example: **.queueLength.result-recording-modes=default,-vector,+timeavg");

// the following options are declared in other files
extern cConfigOption *CFGID_SCALAR_RECORDING;
extern cConfigOption *CFGID_VECTOR_RECORDING;


#define STRINGIZE0(x) #x
#define STRINGIZE(x) STRINGIZE0(x)

static const char *compilerInfo =
    #if defined __GNUC__
    "GCC " __VERSION__
    #elif defined _MSC_VER
    "Microsoft Visual C++ version " STRINGIZE(_MSC_VER)
    #elif defined __INTEL_COMPILER
    "Intel Compiler version " STRINGIZE(__INTEL_COMPILER)
    #else
    "unknown-compiler"
    #endif
    ;

static const char *buildInfoFormat =
    "%d-bit"

    #ifdef NDEBUG
    " RELEASE"
    #else
    " DEBUG"
    #endif

    " simtime_t=%s"
    " large-file-support=%s"
    ;

static const char *buildOptions = ""
    #ifdef WITH_PARSIM
    " WITH_PARSIM"
    #endif

    #ifdef WITH_MPI
    " WITH_MPI"
    #endif

    #ifdef WITH_NETBUILDER
    " WITH_NETBUILDER"
    #endif

    #ifdef WITH_AKAROA
    " WITH_AKAROA"
    #endif

    #ifdef XMLPARSER
    " XMLPARSER=" STRINGIZE(XMLPARSER)
    #endif
    ;


EnvirOptions::EnvirOptions()
{
    // note: these values will be overwritten in setup()/readOptions() before taking effect
    totalStack = 0;
    parsim = false;
    numRNGs = 1;
    seedset = 0;
    debugStatisticsRecording = false;
    checkSignals = false;
    fnameAppendHost = false;
    warnings = true;
    printUndisposed = true;
    cpuTimeLimit = 0;
}

EnvirBase::EnvirBase()
{
    opt = NULL;
    args = NULL;
    cfg = NULL;
    xmlcache = NULL;

    record_eventlog = false;
    eventlogmgr = NULL;
    outvectormgr = NULL;
    outscalarmgr = NULL;
    snapshotmgr = NULL;

    num_rngs = 0;
    rngs = NULL;

#ifdef WITH_PARSIM
    parsimcomm = NULL;
    parsimpartition = NULL;
#endif

    httpServer = NULL;

    exitcode = 0;
}

EnvirBase::~EnvirBase()
{
    while (!listeners.empty()) {
        listeners.back()->listenerRemoved();
        listeners.pop_back();
    }

    delete opt;
    delete args;
    delete cfg;
    delete xmlcache;

    delete eventlogmgr;
    delete outvectormgr;
    delete outscalarmgr;
    delete snapshotmgr;

    for (int i = 0; i < num_rngs; i++)
         delete rngs[i];
    delete [] rngs;

#ifdef WITH_PARSIM
    delete parsimcomm;
    delete parsimpartition;
#endif
}

int EnvirBase::run(int argc, char *argv[], cConfiguration *configobject)
{
    opt = createOptions();
    args = new ArgList();
    args->parse(argc, argv, "h?f:u:l:c:r:p:n:x:X:agGvw");  //TODO share spec with startup.cc!
    cfg = dynamic_cast<cConfigurationEx *>(configobject);
    if (!cfg)
        throw cRuntimeError("Cannot cast configuration object %s to cConfigurationEx", configobject->getClassName());
    if (cfg->getAsBool(CFGID_DEBUGGER_ATTACH_ON_STARTUP))
        attachDebugger();

    if (simulationRequired())
    {
        if (setup())
            run();   // must not throw, because we want shutdown() always to be called
        shutdown();
    }
    return exitcode;
}

bool EnvirBase::simulationRequired()
{
    // handle -h and -v command-line options
    if (args->optionGiven('h'))
    {
        const char *category = args->optionValue('h',0);
        if (!category)
            printHelp();
        else
            dumpComponentList(category);
        return false;
    }

    if (args->optionGiven('v'))
    {
        struct opp_stat_t statbuf;
        std::cout << "\n";
        std::cout << "Build: " OMNETPP_RELEASE " " OMNETPP_BUILDID << "\n";
        std::cout << "Compiler: " << compilerInfo << "\n";
        std::cout << "Options: " << opp_stringf(buildInfoFormat,
                                         8*sizeof(void*),
                                         opp_typename(typeid(simtime_t)),
                                         sizeof(statbuf.st_size)>=8 ? "yes" : "no");
        std::cout << buildOptions << "\n";
        return false;
    }

    cConfigurationEx *cfg = getConfigEx();

    // -a option: print all config names, and number of runs in them
    if (args->optionGiven('a'))
    {
        std::cout << "\n";
        std::vector<std::string> configNames = cfg->getConfigNames();
        for (int i=0; i<(int)configNames.size(); i++)
            std::cout << "Config " << configNames[i] << ": " << cfg->getNumRunsInConfig(configNames[i].c_str()) << "\n";
        return false;
    }

    // '-x' option: print number of runs in the given config, and exit (overrides configname)
    const char *configToPrint = args->optionValue('x');
    if (configToPrint)
    {
        //
        // IMPORTANT: the simulation launcher will parse the output of this
        // option, so it should be modified with care and the two kept in sync
        // (see OmnetppLaunchUtils.getSimulationRunInfo()).
        //
        // Rules:
        // (1) the number of runs should appear on the rest of the line
        //     after the "Number of runs:" text
        // (2) per-run information lines should span from the "Number of runs:"
        //     line until the next blank line ("\n\n").
        //

        // '-g'/'-G' options: modifies -x: print unrolled config, iteration variables, etc as well
        bool unrollBrief = args->optionGiven('g');
        bool unrollDetailed = args->optionGiven('G');

        std::cout <<"\n";
        std::cout <<"Config: " << configToPrint << "\n";
        std::cout <<"Number of runs: " << cfg->getNumRunsInConfig(configToPrint) << "\n";

        if (unrollBrief || unrollDetailed)
        {
            std::vector<std::string> runs = cfg->unrollConfig(configToPrint, unrollDetailed);
            const char *fmt = unrollDetailed ? "Run %d:\n%s" : "Run %d: %s\n";
            for (int i=0; i<(int)runs.size(); i++)
                std::cout << opp_stringf(fmt, i, runs[i].c_str());
        }
        return false;
    }

    // -X option: print fallback chain of the given config, and exit
    configToPrint = args->optionValue('X');
    if (configToPrint)
    {
        std::cout << "\n";
        std::vector<std::string> configNames = cfg->getConfigChain(configToPrint);
        for (int i=0; i<(int)configNames.size(); i++) {
            std::string configName = configNames[i];
            if (configName != "General")
                std::cout << "Config ";
            std::cout << configName << "\n";
        }
        return false;
    }


    return true;
}

bool EnvirBase::setup()
{
    try
    {
        // ensure correct numeric format in output files
        setPosixLocale();

        // set opt->* variables from ini file(s)
        readOptions();

        if (getConfig()->getAsBool(CFGID_DEBUGGER_ATTACH_ON_ERROR))
        {
            signal(SIGSEGV, crashHandler);
            signal(SIGILL, crashHandler);
#ifndef _WIN32
            signal(SIGBUS, crashHandler);
            signal(SIGUSR1, crashHandler);
#endif
        }

        // initialize coroutine library
        if (TOTAL_STACK_SIZE!=0 && opt->totalStack<=MAIN_STACK_SIZE+4096)
        {
            std::cout << "Total stack size " << opt->totalStack << " increased to " << MAIN_STACK_SIZE << "\n";
            opt->totalStack = MAIN_STACK_SIZE+4096;
        }
        cCoroutine::init(opt->totalStack, MAIN_STACK_SIZE);

        // install XML document cache
        xmlcache = new cXMLDocCache();

        // install eventlog manager
        eventlogmgr = new EventlogFileManager();
        addListener(eventlogmgr);

        // install output vector manager
        CREATE_BY_CLASSNAME(outvectormgr, opt->outputVectorManagerClass.c_str(), cIOutputVectorManager, "output vector manager");
        addListener(outvectormgr);

        // install output scalar manager
        CREATE_BY_CLASSNAME(outscalarmgr, opt->outputScalarManagerClass.c_str(), cIOutputScalarManager, "output scalar manager");
        addListener(outscalarmgr);

        // install snapshot manager
        CREATE_BY_CLASSNAME(snapshotmgr, opt->snapshotmanagerClass.c_str(), cISnapshotManager, "snapshot manager");
        addListener(snapshotmgr);

        // set up for sequential or distributed execution
        if (!opt->parsim)
        {
            // sequential
            cScheduler *scheduler;
            CREATE_BY_CLASSNAME(scheduler, opt->schedulerClass.c_str(), cScheduler, "event scheduler");
            simulation.setScheduler(scheduler);
        }
        else
        {
#ifdef WITH_PARSIM
            // parsim: create components
            CREATE_BY_CLASSNAME(parsimcomm, opt->parsimcomm_class.c_str(), cParsimCommunications, "parallel simulation communications layer");
            parsimpartition = new cParsimPartition();
            cParsimSynchronizer *parsimsynchronizer;
            CREATE_BY_CLASSNAME(parsimsynchronizer, opt->parsimsynch_class.c_str(), cParsimSynchronizer, "parallel simulation synchronization layer");
            addListener(parsimpartition);

            // wire them together (note: 'parsimsynchronizer' is also the scheduler for 'simulation')
            parsimpartition->setContext(&simulation, parsimcomm, parsimsynchronizer);
            parsimsynchronizer->setContext(&simulation, parsimpartition, parsimcomm);
            simulation.setScheduler(parsimsynchronizer);

            // initialize them
            parsimcomm->init();
#else
            throw cRuntimeError("Parallel simulation is turned on in the ini file, but OMNeT++ was compiled without parallel simulation support (WITH_PARSIM=no)");
#endif
        }

        // load NED files from folders on the NED path. Note: NED path is taken
        // from the "-n" command-line option or the NEDPATH variable ("-n" takes
        // precedence), and the "ned-path=" config entry gets appended to it.
        // If the result is still empty, we fall back to "." -- this is needed
        // for single-directory models to work
        const char *nedpath1 = args->optionValue('n',0);
        if (!nedpath1)
            nedpath1 = getenv("NEDPATH");
        std::string nedpath2 = getConfig()->getAsPath(CFGID_NED_PATH);
        std::string nedpath = opp_join(";", nedpath1, nedpath2.c_str());
        if (nedpath.empty())
            nedpath = ".";

        StringTokenizer tokenizer(nedpath.c_str(), PATH_SEPARATOR);
        std::set<std::string> foldersloaded;
        while (tokenizer.hasMoreTokens())
        {
            const char *folder = tokenizer.nextToken();
            if (foldersloaded.find(folder)==foldersloaded.end())
            {
                std::cout << "Loading NED files from " << folder << ": ";
                int count = simulation.loadNedSourceFolder(folder);
                std::cout << " " << count << endl;
                foldersloaded.insert(folder);
            }
        }
        simulation.doneLoadingNedFiles();

        // initialize built-in web server
        const char *portSpec = args->optionValue('p',0);
        if (!portSpec)
            portSpec = "8000+"; // default value
        if (strcmp(portSpec, "-") != 0)
        {
            httpServer = new cMongooseHttpServer();
            httpServer->start(portSpec);
        }
        //FIXME TODO also shutdown

        // notify listeners when global setup is complete
        notifyListeners(LF_ON_STARTUP);
    }
    catch (std::exception& e)
    {
        displayException(e);
        exitcode = 1;
        return false; // don't run the app
    }
    return true;
}

void EnvirBase::printHelp()
{
    std::cout << "\n";
    std::cout << "Command line options:\n";
    std::cout << "  <inifile> or -f <inifile>\n";
    std::cout << "                Use the given ini file instead of omnetpp.ini. More than one\n";
    std::cout << "                ini files can be loaded this way.\n";
    std::cout << "  -u <ui>       Selects the user interface. Standard choices are Cmdenv\n";
    std::cout << "                and Tkenv. To make a user interface available, you need\n";
    std::cout << "                to link the simulation executable with the Cmdenv/Tkenv\n";
    std::cout << "                library, or load it as shared library via the -l option.\n";
    std::cout << "  -n <nedpath>  When present, overrides the NEDPATH environment variable.\n";
    std::cout << "  -l <library>  Load the specified shared library (.so or .dll) on startup.\n";
    std::cout << "                The file name should be given without the .so or .dll suffix\n";
    std::cout << "                (it will be appended automatically.) The loaded module may\n";
    std::cout << "                contain simple modules, plugins, etc. Multiple -l options\n";
    std::cout << "                can be present.\n";
    std::cout << "  -p <port>     Port number for the built-in web server.\n";
    std::cout << "                If the port is not available, the program will exit with an\n";
    std::cout << "                error message unless the number is suffixed with the plus\n";
    std::cout << "                sign. The plus sign causes the program to search for the\n";
    std::cout << "                first available port number above the given one, and not stop\n";
    std::cout << "                with an error even if no available port was found. A plain\n";
    std::cout << "                minus sign will turn off the built-in web server.\n";
    std::cout << "                The default value is \"8000+\".\n";
    std::cout << "  --<configuration-key>=<value>\n";
    std::cout << "                Any configuration option can be specified on the command\n";
    std::cout << "                line, and it takes precedence over settings specified in the\n";
    std::cout << "                ini file(s). Examples:\n";
    std::cout << "                      --debug-on-errors=true\n";
    std::cout << "                      --record-eventlog=true\n";
    std::cout << "                      --sim-time-limit=1000s\n";
    std::cout << "  -v            Print version and build info.\n";
    std::cout << "  -h            Print this help and exit.\n";
    std::cout << "  -h <category> Lists registered components:\n";
    std::cout << "    -h config         Prints the list of available config options\n";
    std::cout << "    -h configdetails  Prints the list of available config options, with\n";
    std::cout << "                      their documentation\n";
    std::cout << "    -h userinterfaces Lists available user interfaces (see -u option)\n";
    std::cout << "    -h classes        Lists registered C++ classes (including module classes)\n";
    std::cout << "    -h classdesc      Lists C++ classes that have associated reflection\n";
    std::cout << "                      information (needed for Tkenv inspectors)\n";
    std::cout << "    -h nedfunctions   Lists registered NED functions\n";
    std::cout << "    -h neddecls       Lists built-in NED component declarations\n";
    std::cout << "    -h units          Lists recognized physical units\n";
    std::cout << "    -h enums          Lists registered enums\n";
    std::cout << "    -h resultfilters  Lists result filters\n";
    std::cout << "    -h resultrecorders Lists result recorders\n";
    std::cout << "    -h figures        Lists available figure types\n";
    std::cout << "    -h all            Union of all the above\n";
    std::cout << "\n";

    // print specific help for each user interface
    cRegistrationList *table = omnetapps.getInstance();
    table->sort();
    for (int i=0; i<table->size(); i++)
    {
        // instantiate the ui, call printUISpecificHelp(), then dispose.
        // note: their ctors are not supposed to do anything but trivial member initializations
        cOmnetAppRegistration *appreg = dynamic_cast<cOmnetAppRegistration *>(table->get(i));
        ASSERT(appreg != NULL);
        cEnvir *app = appreg->createOne();
        if (dynamic_cast<EnvirBase *>(app))
            ((EnvirBase *)app)->printUISpecificHelp();
        delete app;
    }
}

void EnvirBase::dumpComponentList(const char *category)
{
    bool wantAll = !strcmp(category, "all");
    bool processed = false;
    std::cout << "\n";
    if (wantAll || !strcmp(category, "config") || !strcmp(category, "configdetails"))
    {
        processed = true;
        std::cout << "Supported configuration options:\n";
        bool printDescriptions = strcmp(category, "configdetails")==0;

        cRegistrationList *table = configOptions.getInstance();
        table->sort();
        for (int i=0; i<table->size(); i++)
        {
            cConfigOption *obj = dynamic_cast<cConfigOption *>(table->get(i));
            ASSERT(obj);
            if (!printDescriptions) std::cout << "  ";
            if (obj->isPerObject()) std::cout << "<object-full-path>.";
            std::cout << obj->getName() << "=";
            std::cout << "<" << cConfigOption::getTypeName(obj->getType()) << ">";
            if (obj->getUnit())
                std::cout << ", unit=\"" << obj->getUnit() << "\"";
            if (obj->getDefaultValue())
                std::cout << ", default:" << obj->getDefaultValue() << "";
            std::cout << "; " << (obj->isGlobal() ? "global" : obj->isPerObject() ? "per-object" : "per-run") << " setting";
            std::cout << "\n";
            if (printDescriptions && !opp_isempty(obj->getDescription()))
                std::cout << opp_indentlines(opp_breaklines(obj->getDescription(),75).c_str(), "    ") << "\n";
            if (printDescriptions) std::cout << "\n";
        }
        std::cout << "\n";

        std::cout << "Predefined variables that can be used in config values:\n";
        std::vector<const char *> v = getConfigEx()->getPredefinedVariableNames();
        for (int i=0; i<(int)v.size(); i++)
        {
            if (!printDescriptions) std::cout << "  ";
            std::cout << "${" << v[i] << "}\n";
            const char *desc = getConfigEx()->getVariableDescription(v[i]);
            if (printDescriptions && !opp_isempty(desc))
                std::cout << opp_indentlines(opp_breaklines(desc,75).c_str(), "    ") << "\n";
        }
        std::cout << "\n";
    }
    if (!strcmp(category, "jconfig")) // internal undocumented option, for maintenance purposes
    {
        // generate Java code for ConfigurationRegistry.java in the IDE
        processed = true;
        std::cout << "Supported configuration options (as Java code):\n";
        cRegistrationList *table = configOptions.getInstance();
        table->sort();
        for (int i=0; i<table->size(); i++)
        {
            cConfigOption *key = dynamic_cast<cConfigOption *>(table->get(i));
            ASSERT(key);

            std::string id = "CFGID_";
            for (const char *s = key->getName(); *s; s++)
                id.append(1, opp_isalpha(*s) ? opp_toupper(*s) : *s=='-' ? '_' : *s=='%' ? 'n' : *s);
            const char *method = key->isGlobal() ? "addGlobalOption" :
                                 !key->isPerObject() ? "addPerRunOption" :
                                 "addPerObjectOption";
            #define CASE(X)  case cConfigOption::X: typestring = #X; break;
            const char *typestring;
            switch (key->getType()) {
                CASE(CFG_BOOL)
                CASE(CFG_INT)
                CASE(CFG_DOUBLE)
                CASE(CFG_STRING)
                CASE(CFG_FILENAME)
                CASE(CFG_FILENAMES)
                CASE(CFG_PATH)
                CASE(CFG_CUSTOM)
            }
            #undef CASE

            #define CASE(X)  case cConfigOption::X: kindstring = #X; break;
            const char *kindstring;
            switch (key->getObjectKind()) {
                CASE(KIND_MODULE)
                CASE(KIND_SIMPLE_MODULE)
                CASE(KIND_UNSPECIFIED_TYPE)
                CASE(KIND_PARAMETER)
                CASE(KIND_STATISTIC)
                CASE(KIND_SCALAR)
                CASE(KIND_VECTOR)
                CASE(KIND_NONE)
                CASE(KIND_OTHER)
            }
            #undef CASE

            std::cout << "    public static final ConfigOption " << id << " = ";
            std::cout << method << (key->getUnit() ? "U" : "") << "(\n";
            std::cout << "        \"" << key->getName() << "\", ";
            if (key->isPerObject())
                std::cout << kindstring << ", ";
            if (!key->getUnit())
                std::cout << typestring << ", ";
            else
                std::cout << "\"" << key->getUnit() << "\", ";
            if (!key->getDefaultValue())
                std::cout << "null";
            else
                std::cout << "\"" << opp_replacesubstring(key->getDefaultValue(), "\"", "\\\"", true) << "\"";
            std::cout << ",\n";

            std::string desc = key->getDescription();
            desc = opp_replacesubstring(desc.c_str(), "\n", "\\n\n", true); // keep explicit line breaks
            desc = opp_breaklines(desc.c_str(), 75);  // break long lines
            desc = opp_replacesubstring(desc.c_str(), "\"", "\\\"", true);
            desc = opp_replacesubstring(desc.c_str(), "\n", " \" +\n\"", true);
            desc = opp_replacesubstring(desc.c_str(), "\\n \"", "\\n\"", true); // remove bogus space after explicit line breaks
            desc = "\"" + desc + "\"";

            std::cout << opp_indentlines(desc.c_str(), "        ") << ");\n";
        }
        std::cout << "\n";

        std::vector<const char *> vars = getConfigEx()->getPredefinedVariableNames();
        for (int i=0; i<(int)vars.size(); i++)
        {
            opp_string id = vars[i];
            opp_strupr(id.buffer());
            const char *desc = getConfigEx()->getVariableDescription(vars[i]);
            std::cout << "    public static final String CFGVAR_" << id << " = addConfigVariable(";
            std::cout << "\"" << vars[i] << "\", \"" << opp_replacesubstring(desc, "\"", "\\\"", true) << "\");\n";
        }
        std::cout << "\n";
    }
    if (wantAll || !strcmp(category, "classes"))
    {
        processed = true;
        std::cout << "Registered C++ classes, including modules, channels and messages:\n";
        cRegistrationList *table = classes.getInstance();
        table->sort();
        for (int i=0; i<table->size(); i++)
        {
            cObject *obj = table->get(i);
            std::cout << "  class " << obj->getFullName() << "\n";
        }
        std::cout << "Note: if your class is not listed, it needs to be registered in the\n";
        std::cout << "C++ code using Define_Module(), Define_Channel() or Register_Class().\n";
        std::cout << "\n";
    }
    if (wantAll || !strcmp(category, "classdesc"))
    {
        processed = true;
        std::cout << "Classes that have associated reflection information (needed for Tkenv inspectors):\n";
        cRegistrationList *table = classDescriptors.getInstance();
        table->sort();
        for (int i=0; i<table->size(); i++)
        {
            cObject *obj = table->get(i);
            std::cout << "  class " << obj->getFullName() << "\n";
        }
        std::cout << "\n";
    }
    if (wantAll || !strcmp(category, "nedfunctions"))
    {
        processed = true;
        std::cout << "Functions that can be used in NED expressions and in omnetpp.ini:\n";
        cRegistrationList *table = nedFunctions.getInstance();
        table->sort();
        std::set<std::string> categories;
        for (int i=0; i<table->size(); i++)
        {
            cNEDFunction *nf = dynamic_cast<cNEDFunction *>(table->get(i));
            cNEDMathFunction *mf = dynamic_cast<cNEDMathFunction *>(table->get(i));
            categories.insert(nf ? nf->getCategory() : mf ? mf->getCategory() : "???");
        }
        for (std::set<std::string>::iterator ci=categories.begin(); ci!=categories.end(); ++ci)
        {
            std::string category = (*ci);
            std::cout << "\n Category \"" << category << "\":\n";
            for (int i=0; i<table->size(); i++)
            {
                cObject *obj = table->get(i);
                cNEDFunction *nf = dynamic_cast<cNEDFunction *>(table->get(i));
                cNEDMathFunction *mf = dynamic_cast<cNEDMathFunction *>(table->get(i));
                const char *fcat = nf ? nf->getCategory() : mf ? mf->getCategory() : "???";
                const char *desc = nf ? nf->getDescription() : mf ? mf->getDescription() : "???";
                if (fcat==category)
                {
                    std::cout << "  " << obj->getFullName() << " : " << obj->info() << "\n";
                    if (desc)
                        std::cout << "    " << desc << "\n";
                }
            }
        }
        std::cout << "\n";
    }
    if (wantAll || !strcmp(category, "neddecls"))
    {
        processed = true;
        std::cout << "Built-in NED declarations:\n\n";
        std::cout << "---START---\n";
        std::cout << NEDParser::getBuiltInDeclarations();
        std::cout << "---END---\n";
        std::cout << "\n";
    }
    if (wantAll || !strcmp(category, "units"))
    {
        processed = true;
        std::cout << "Recognized physical units (note: other units can be used as well, only\n";
        std::cout << "no automatic conversion will be available for them):\n";
        std::vector<const char *> units = UnitConversion::getAllUnits();
        for (int i=0; i<(int)units.size(); i++)
        {
            const char *u = units[i];
            const char *bu = UnitConversion::getBaseUnit(u);
            std::cout << "  " << u << "\t" << UnitConversion::getLongName(u);
            if (opp_strcmp(u,bu)!=0)
                std::cout << "\t" << UnitConversion::convertUnit(1,u,bu) << bu;
            std::cout << "\n";
        }
        std::cout << "\n";
    }
    if (wantAll || !strcmp(category, "enums"))
    {
        processed = true;
        std::cout << "Enums defined in .msg files\n";
        cRegistrationList *table = enums.getInstance();
        table->sort();
        for (int i=0; i<table->size(); i++)
        {
            cObject *obj = table->get(i);
            std::cout << "  " << obj->getFullName() << " : " << obj->info() << "\n";
        }
        std::cout << "\n";
    }
    if (wantAll || !strcmp(category, "userinterfaces"))
    {
        processed = true;
        std::cout << "User interfaces loaded:\n";
        cRegistrationList *table = omnetapps.getInstance();
        table->sort();
        for (int i=0; i<table->size(); i++)
        {
            cObject *obj = table->get(i);
            std::cout << "  " << obj->getFullName() << " : " << obj->info() << "\n";
        }
    }

    if (wantAll || !strcmp(category, "resultfilters"))
    {
        processed = true;
        std::cout << "Result filters that can be used in @statistic properties:\n";
        cRegistrationList *table = resultFilters.getInstance();
        table->sort();
        for (int i=0; i<table->size(); i++)
        {
            cObject *obj = table->get(i);
            std::cout << "  " << obj->getFullName() << " : " << obj->info() << "\n";
        }
    }

    if (wantAll || !strcmp(category, "resultrecorders"))
    {
        processed = true;
        std::cout << "Result recorders that can be used in @statistic properties:\n";
        cRegistrationList *table = resultRecorders.getInstance();
        table->sort();
        for (int i=0; i<table->size(); i++)
        {
            cObject *obj = table->get(i);
            std::cout << "  " << obj->getFullName() << " : " << obj->info() << "\n";
        }
    }

    if (wantAll || !strcmp(category, "figures"))
    {
        processed = true;
        std::cout << "Figure types and their accepted @figure property keys:\n";
        cRegistrationList *table = classes.getInstance();
        table->sort();
        for (int i=0; i<table->size(); i++)
        {
            cObjectFactory *factory = check_and_cast<cObjectFactory*>(table->get(i));
            const char *className = factory->getFullName();
            if (opp_stringendswith(className, "Figure")) {
                cObject *obj = factory->createOne();
                cFigure *figure = dynamic_cast<cFigure *>(obj);
                if (figure) {
                    opp_string type = className[0]=='c' ? className+1 : className;
                    opp_strlwr(type.buffer());
                    type.buffer()[type.size()-6] = '\0';
                    std::cout << "  " << type.c_str() << " (" << className << "): " << opp_join(figure->getAllowedPropertyKeys(), ", ") << "\n";
                }
                delete obj;
            }
        }
        std::cout << "\n";
    }

    if (!processed)
        throw cRuntimeError("Unrecognized category for '-h' option: %s", category);
}

int EnvirBase::getParsimProcId() const
{
#ifdef WITH_PARSIM
    return parsimcomm ? parsimcomm->getProcId() : 0;
#else
    return 0;
#endif
}

int EnvirBase::getParsimNumPartitions() const
{
#ifdef WITH_PARSIM
    return parsimcomm ? parsimcomm->getNumPartitions() : 0;
#else
    return 0;
#endif
}

void EnvirBase::run()
{
    try
    {
        doRun();
    }
    catch (std::exception& e)
    {
        displayException(e);
    }
}

void EnvirBase::shutdown()
{
    try
    {
        simulation.deleteNetwork();
        ev.notifyListeners(LF_ON_SHUTDOWN);
    }
    catch (std::exception& e)
    {
        displayException(e);
    }
}

void EnvirBase::setupNetwork(cModuleType *network)
{
    currentEventName = "";
    currentEventClassName = NULL;
    currentModuleId = -1;

    simulation.setupNetwork(network);
    eventlogmgr->flush();
}

void EnvirBase::startRun()
{
    resetClock();
    if (opt->simtimeLimit > SIMTIME_ZERO)
        simulation.setSimulationTimeLimit(opt->simtimeLimit);
    simulation.callInitialize();
    cLogProxy::flushLastLine();
}

void EnvirBase::endRun()  //FIXME eliminate???
{
    notifyListeners(LF_ON_RUN_END);
}

//-------------------------------------------------------------

void EnvirBase::configure(cComponent *component)
{
    addResultRecorders(component);
}

static int search_(std::vector<std::string>& v, const char *s)
{
    for (int i=0; i<(int)v.size(); i++)
        if (strcmp(v[i].c_str(), s)==0)
            return i;
    return -1;
}

inline void addIfNotContains_(std::vector<std::string>& v, const char *s)
{
    if (search_(v,s)==-1)
        v.push_back(s);
}

inline void addIfNotContains_(std::vector<std::string>& v, const std::string& s)
{
    if (search_(v,s.c_str())==-1)
        v.push_back(s);
}

void EnvirBase::addResultRecorders(cComponent *component)
{
    std::vector<const char *> statisticNames = component->getProperties()->getIndicesFor("statistic");
    std::string componentFullPath;
    for (int i = 0; i < (int)statisticNames.size(); i++)
    {
        if (componentFullPath.empty())
            componentFullPath = component->getFullPath();
        const char *statisticName = statisticNames[i];
        cProperty *statisticProperty = component->getProperties()->get("statistic", statisticName);
        ASSERT(statisticProperty!=NULL);
        doAddResultRecorders(component, componentFullPath, statisticName, statisticProperty, SIMSIGNAL_NULL);
    }

    if (opt->debugStatisticsRecording)
        dumpResultRecorders(component);
}

void EnvirBase::addResultRecorders(cComponent *component, simsignal_t signal, const char *statisticName, cProperty *statisticTemplateProperty)
{
    std::string dummy;
    doAddResultRecorders(component, dummy, statisticName, statisticTemplateProperty, signal);
}

void EnvirBase::doAddResultRecorders(cComponent *component, std::string& componentFullPath, const char *statisticName, cProperty *statisticProperty, simsignal_t signal)
{
    if (componentFullPath.empty())
        componentFullPath = component->getFullPath();
    std::string statisticFullPath = componentFullPath + "." + statisticName;

    bool scalarsEnabled = ev.getConfig()->getAsBool(statisticFullPath.c_str(), CFGID_SCALAR_RECORDING);
    bool vectorsEnabled = ev.getConfig()->getAsBool(statisticFullPath.c_str(), CFGID_VECTOR_RECORDING);
    if (!scalarsEnabled && !vectorsEnabled)
        return;

    // collect the list of result recorders
    std::string modesOption = ev.getConfig()->getAsString(statisticFullPath.c_str(), CFGID_RESULT_RECORDING_MODES, "");
    std::vector<std::string> modes = extractRecorderList(modesOption.c_str(), statisticProperty);

    // if there are result recorders, add source filters and recorders
    if (!modes.empty())
    {
        // determine source: use either the signal from the argument list, or the source= key in the @statistic property
        SignalSource source;
        if (signal == SIMSIGNAL_NULL) {
            bool hasSourceKey = statisticProperty->getNumValues("source") > 0;
            const char *sourceSpec = hasSourceKey ? statisticProperty->getValue("source",0) : statisticName;
            source = doStatisticSource(component, statisticName, sourceSpec, opt->warmupPeriod!=0);
        }
        else {
            source = SignalSource(component, signal);
        }

        // add result recorders
        for (int j = 0; j < (int)modes.size(); j++)
            doResultRecorder(source, modes[j].c_str(), scalarsEnabled, vectorsEnabled, component, statisticName, statisticProperty);
    }

    if (opt->debugStatisticsRecording)
        dumpResultRecorders(component);
}

std::vector<std::string> EnvirBase::extractRecorderList(const char *modesOption, cProperty *statisticProperty)
{
    // "-" means "none"
    if (!modesOption[0] || (modesOption[0]=='-' && !modesOption[1]))
        return std::vector<std::string>();

    std::vector<std::string> modes; // the result

    // if first configured mode starts with '+' or '-', assume "default" as base
    if (modesOption[0]=='-' || modesOption[0]=='+')
    {
        // collect the mandatory record= items from @statistic (those not ending in '?')
        int n = statisticProperty->getNumValues("record");
        for (int i = 0; i < n; i++) {
            const char *m = statisticProperty->getValue("record", i);
            if (m[strlen(m)-1] != '?')
                addIfNotContains_(modes, m);
        }
    }

    // loop through all modes
    StringTokenizer tokenizer(modesOption, ","); //XXX we should ignore commas within parens
    while (tokenizer.hasMoreTokens())
    {
        const char *mode = tokenizer.nextToken();
        if (!strcmp(mode, "default"))
        {
            // collect the mandatory record= items from @statistic (those not ending in '?')
            int n = statisticProperty->getNumValues("record");
            for (int i = 0; i < n; i++) {
                const char *m = statisticProperty->getValue("record", i);
                if (m[strlen(m)-1] != '?')
                    addIfNotContains_(modes, m);
            }
        }
        else if (!strcmp(mode, "all"))
        {
            // collect all record= items from @statistic (strip trailing '?' if present)
            int n = statisticProperty->getNumValues("record");
            for (int i = 0; i < n; i++) {
                const char *m = statisticProperty->getValue("record", i);
                if (m[strlen(m)-1] != '?')
                    addIfNotContains_(modes, m);
                else
                    addIfNotContains_(modes, std::string(m, strlen(m)-1));
            }
        }
        else if (mode[0] == '-')
        {
            // remove from modes
            int k = search_(modes, mode+1);
            if (k != -1)
                modes.erase(modes.begin()+k);
        }
        else {
            // add to modes
            addIfNotContains_(modes, mode[0]=='+' ? mode+1 : mode);
        }
    }
    return modes;
}

static bool opp_isidentifier(const char *s)
{
    if (!opp_isalphaext(s[0]) && s[0]!='_')
        return false;
    while (*++s)
        if (!opp_isalnumext(*s) && s[0]!='_')
            return false;
    return true;
}

SignalSource EnvirBase::doStatisticSource(cComponent *component, const char *statisticName, const char *sourceSpec, bool needWarmupFilter)
{
    try
    {
        if (opp_isidentifier(sourceSpec))
        {
            // simple case: just a signal name
            simsignal_t signalID = cComponent::registerSignal(sourceSpec);
            if (!needWarmupFilter)
                return SignalSource(component, signalID);
            else
            {
                WarmupPeriodFilter *warmupFilter = new WarmupPeriodFilter();
                component->subscribe(signalID, warmupFilter);
                return SignalSource(warmupFilter);
            }
        }
        else
        {
            StatisticSourceParser parser;
            return parser.parse(component, statisticName, sourceSpec, needWarmupFilter);
        }
    }
    catch (std::exception& e)
    {
        throw cRuntimeError("Error adding statistic '%s' to module %s (NED type: %s): error in source=%s: %s",
            statisticName, component->getFullPath().c_str(), component->getNedTypeName(), sourceSpec, e.what());
    }
}

void EnvirBase::doResultRecorder(const SignalSource& source, const char *recordingMode, bool scalarsEnabled, bool vectorsEnabled, cComponent *component, const char *statisticName, cProperty *attrsProperty)
{
    try
    {
        if (opp_isidentifier(recordingMode))
        {
            // simple case: just a plain recorder
            bool recordsVector = !strcmp(recordingMode, "vector");  // the only vector recorder is "vector"
            if (recordsVector ? !vectorsEnabled : !scalarsEnabled)
                return; // no point in creating if recording is disabled

            cResultRecorder *recorder = cResultRecorderDescriptor::get(recordingMode)->create();
            recorder->init(component, statisticName, recordingMode, attrsProperty);
            source.subscribe(recorder);
        }
        else
        {
            // something more complicated: use parser
            StatisticRecorderParser parser;
            parser.parse(source, recordingMode, scalarsEnabled, vectorsEnabled, component, statisticName, attrsProperty);
        }
    }
    catch (std::exception& e)
    {
        throw cRuntimeError("Error adding statistic '%s' to module %s (NED type: %s): bad recording mode '%s': %s",
            statisticName, component->getFullPath().c_str(), component->getNedTypeName(), recordingMode, e.what());
    }
}

void EnvirBase::dumpResultRecorders(cComponent *component)
{
    bool componentPathPrinted = false;
    std::vector<simsignal_t> signals = component->getLocalListenedSignals();
    for (unsigned int i = 0; i < signals.size(); i++)
    {
        bool signalNamePrinted = false;
        simsignal_t signalID = signals[i];
        std::vector<cIListener*> listeners = component->getLocalSignalListeners(signalID);
        for (unsigned int j = 0; j < listeners.size(); j++) {
            if (dynamic_cast<cResultListener*>(listeners[j])) {
                if (!componentPathPrinted) {
                    std::cout << component->getFullPath() << " (" << component->getNedTypeName() << "):\n";
                    componentPathPrinted = true;
                }
                if (!signalNamePrinted) {
                    std::cout << "    \"" << cComponent::getSignalName(signalID) << "\" (signalID="  << signalID << "):\n";
                    signalNamePrinted = true;
                }
                dumpResultRecorderChain((cResultListener *)listeners[j], 0);
            }
        }
    }
}

void EnvirBase::dumpResultRecorderChain(cResultListener *listener, int depth)
{
<<<<<<< HEAD
    for (int i = 0; i < depth+2; i++)
        std::cout << "    ";
    std::cout << listener->str();
=======
    std::string indent(4*depth+8, ' ');
    ev << indent << listener->str();
>>>>>>> fbb27938
    if (dynamic_cast<cResultRecorder*>(listener))
        std::cout << " ==> " << ((cResultRecorder*)listener)->getResultName();
    std::cout << "\n";

    if (dynamic_cast<cResultFilter *>(listener))
    {
        std::vector<cResultListener *> delegates = ((cResultFilter*)listener)->getDelegates();
        for (unsigned int i=0; i < delegates.size(); i++)
            dumpResultRecorderChain(delegates[i], depth+1);
    }
}

void EnvirBase::readParameter(cPar *par)
{
    ASSERT(!par->isSet());  // must be unset at this point

    // get it from the ini file
    std::string moduleFullPath = par->getOwner()->getFullPath();
    const char *str = getConfigEx()->getParameterValue(moduleFullPath.c_str(), par->getName(), par->containsValue());

/* XXX hack to use base directory for resolving xml files location has been commented out
 * FIXME a solution needs to be worked out!
    if (str[0]=='x' && !strncmp(str,"xmldoc",6) && !opp_isalnum(str[6]))
    {
        // Make XML file location relative to the ini file in which it occurs.
        // Find substring between first two quotes (that is, the XML filename),
        // and prefix it with the directory.
        const char *begQuote = strchr(str+6,'"');
        if (!begQuote)
            return std::string(str);
        const char *endQuote = strchr(begQuote+1,'"');
        while (endQuote && *(endQuote-1)=='\\' && *(endQuote-2)!='\\')
            endQuote = strchr(endQuote+1,'"');
        if (!endQuote)
            return std::string(str);
        std::string fname(begQuote+1, endQuote-begQuote-1);
        const char *baseDir = getConfig()->getBaseDirectoryFor(NULL, "Parameters", parname);
        fname = tidyFilename(concatDirAndFile(baseDir, fname.c_str()).c_str(),true);
        std::string ret = std::string(str, begQuote-str+1) + fname + endQuote;
        //XXX use "ret" further!!!
    }
*/

    if (opp_strcmp(str, "default")==0)
    {
        ASSERT(par->containsValue());  // cConfiguration should not return "=default" lines for params that have no default value
        par->acceptDefault();
    }
    else if (opp_strcmp(str, "ask")==0)
    {
        askParameter(par, false);
    }
    else if (!opp_isempty(str))
    {
        par->parse(str);
    }
    else
    {
        // str empty: no value in the ini file
        if (par->containsValue())
            par->acceptDefault();
        else
            askParameter(par, true);
    }

    ASSERT(par->isSet());  // and must be set after
}

bool EnvirBase::isModuleLocal(cModule *parentmod, const char *modname, int index)
{
#ifdef WITH_PARSIM
    if (!opt->parsim)
       return true;

    // toplevel module is local everywhere
    if (!parentmod)
       return true;

    // find out if this module is (or has any submodules that are) on this partition
    char parname[MAX_OBJECTFULLPATH];
    if (index<0)
        sprintf(parname,"%s.%s", parentmod->getFullPath().c_str(), modname);
    else
        sprintf(parname,"%s.%s[%d]", parentmod->getFullPath().c_str(), modname, index); //FIXME this is incorrectly chosen for non-vector modules too!
    std::string procIds = getConfig()->getAsString(parname, CFGID_PARTITION_ID, "");
    if (procIds.empty())
    {
        // modules inherit the setting from their parents, except when the parent is the system module (the network) itself
        if (!parentmod->getParentModule())
            throw cRuntimeError("incomplete partitioning: missing value for '%s'",parname);
        // "true" means "inherit", because an ancestor which answered "false" doesn't get recursed into
        return true;
    }
    else if (strcmp(procIds.c_str(), "*") == 0)
    {
        // present on all partitions (provided that ancestors have "*" set as well)
        return true;
    }
    else
    {
        // we expect a partition Id (or partition Ids, separated by commas) where this
        // module needs to be instantiated. So we return true if any of the numbers
        // is the Id of the local partition, otherwise false.
        EnumStringIterator procIdIter(procIds.c_str());
        if (procIdIter.hasError())
            throw cRuntimeError("wrong partitioning: syntax error in value '%s' for '%s' "
                                "(allowed syntax: '', '*', '1', '0,3,5-7')",
                                procIds.c_str(), parname);
        int numPartitions = parsimcomm->getNumPartitions();
        int myProcId = parsimcomm->getProcId();
        for (; procIdIter()!=-1; procIdIter++)
        {
            if (procIdIter() >= numPartitions)
                throw cRuntimeError("wrong partitioning: value %d too large for '%s' (total partitions=%d)",
                                    procIdIter(), parname, numPartitions);
            if (procIdIter() == myProcId)
                return true;
        }
        return false;
    }
#else
    return true;
#endif
}

cXMLElement *EnvirBase::getXMLDocument(const char *filename, const char *path)
{
    cXMLElement *documentnode = xmlcache->getDocument(filename);
    return resolveXMLPath(documentnode, path);
}

cXMLElement *EnvirBase::getParsedXMLString(const char *content, const char *path)
{
    cXMLElement *documentnode = xmlcache->getParsed(content);
    return resolveXMLPath(documentnode, path);
}

cXMLElement *EnvirBase::resolveXMLPath(cXMLElement *documentnode, const char *path)
{
    assert(documentnode);
    if (path)
    {
        ModNameParamResolver resolver(simulation.getContextModule()); // resolves $MODULE_NAME etc in XPath expr.
        return cXMLElement::getDocumentElementByPath(documentnode, path, &resolver);
    }
    else
    {
        // returns the root element (child of the document node)
        return documentnode->getFirstChild();
    }
}

void EnvirBase::forgetXMLDocument(const char *filename)
{
    xmlcache->forgetDocument(filename);
}

void EnvirBase::forgetParsedXMLString(const char *content)
{
    xmlcache->forgetParsed(content);
}

void EnvirBase::flushXMLDocumentCache()
{
    xmlcache->flushDocumentCache();
}

void EnvirBase::flushXMLParsedContentCache()
{
    xmlcache->flushParsedContentCache();
}

cConfiguration *EnvirBase::getConfig()
{
    return cfg;
}

cConfigurationEx *EnvirBase::getConfigEx()
{
    return cfg;
}

//-------------------------------------------------------------

void EnvirBase::bubble(cComponent *component, const char *text)
{
    if (record_eventlog)
        eventlogmgr->bubble(component, text);
}

void EnvirBase::objectDeleted(cObject *object)
{
    // TODO?
}

void EnvirBase::simulationEvent(cEvent *event)
{
    if (logFormatUsesEventName)
        currentEventName = event->getFullName();
    currentEventClassName = event->getClassName();
    currentModuleId = event->isMessage() ? (static_cast<cMessage *>(event))->getArrivalModule()->getId() : -1;
    if (record_eventlog)
        eventlogmgr->simulationEvent(event);
}

void EnvirBase::beginSend(cMessage *msg)
{
    if (record_eventlog)
        eventlogmgr->beginSend(msg);
}

void EnvirBase::messageScheduled(cMessage *msg)
{
    if (record_eventlog)
        eventlogmgr->messageScheduled(msg);
}

void EnvirBase::messageCancelled(cMessage *msg)
{
    if (record_eventlog)
        eventlogmgr->messageCancelled(msg);
}

void EnvirBase::messageSendDirect(cMessage *msg, cGate *toGate, simtime_t propagationDelay, simtime_t transmissionDelay)
{
    if (record_eventlog)
        eventlogmgr->messageSendDirect(msg, toGate, propagationDelay, transmissionDelay);
}

void EnvirBase::messageSendHop(cMessage *msg, cGate *srcGate)
{
    if (record_eventlog)
        eventlogmgr->messageSendHop(msg, srcGate);
}

void EnvirBase::messageSendHop(cMessage *msg, cGate *srcGate, simtime_t propagationDelay, simtime_t transmissionDelay)
{
    if (record_eventlog)
        eventlogmgr->messageSendHop(msg, srcGate, propagationDelay, transmissionDelay);
}

void EnvirBase::endSend(cMessage *msg)
{
    if (record_eventlog)
        eventlogmgr->endSend(msg);
}

void EnvirBase::messageCreated(cMessage *msg)
{
    if (record_eventlog)
        eventlogmgr->messageCreated(msg);
}

void EnvirBase::messageCloned(cMessage *msg, cMessage *clone)
{
    if (record_eventlog)
        eventlogmgr->messageCloned(msg, clone);
}

void EnvirBase::messageDeleted(cMessage *msg)
{
    if (record_eventlog)
        eventlogmgr->messageDeleted(msg);
}

void EnvirBase::componentMethodBegin(cComponent *from, cComponent *to, const char *methodFmt, va_list va, bool silent)
{
    if (record_eventlog)
        eventlogmgr->componentMethodBegin(from, to, methodFmt, va);
}

void EnvirBase::componentMethodEnd()
{
    if (record_eventlog)
        eventlogmgr->componentMethodEnd();
}

void EnvirBase::moduleCreated(cModule *newmodule)
{
    if (record_eventlog)
        eventlogmgr->moduleCreated(newmodule);
}

void EnvirBase::moduleDeleted(cModule *module)
{
    if (record_eventlog)
        eventlogmgr->moduleDeleted(module);
}

void EnvirBase::moduleReparented(cModule *module, cModule *oldparent, int oldId)
{
    if (record_eventlog)
        eventlogmgr->moduleReparented(module, oldparent, oldId);
}

void EnvirBase::gateCreated(cGate *newgate)
{
    if (record_eventlog)
        eventlogmgr->gateCreated(newgate);
}

void EnvirBase::gateDeleted(cGate *gate)
{
    if (record_eventlog)
        eventlogmgr->gateDeleted(gate);
}

void EnvirBase::connectionCreated(cGate *srcgate)
{
    if (record_eventlog)
        eventlogmgr->connectionCreated(srcgate);
}

void EnvirBase::connectionDeleted(cGate *srcgate)
{
    if (record_eventlog)
        eventlogmgr->connectionDeleted(srcgate);
}

void EnvirBase::displayStringChanged(cComponent *component)
{
    if (record_eventlog)
        eventlogmgr->displayStringChanged(component);
}

void EnvirBase::log(cLogEntry *entry)
{
    if (record_eventlog)
    {
        std::string prefix = logFormatter.formatPrefix(entry);
        eventlogmgr->logLine(prefix.c_str(), entry->text, entry->textLength);
    }
}

void EnvirBase::undisposedObject(cObject *obj)
{
    if (opt->printUndisposed)
        ::printf("undisposed object: (%s) %s -- check module destructor\n", obj->getClassName(), obj->getFullPath().c_str());
}

//-------------------------------------------------------------

void EnvirBase::processFileName(opp_string& fname)
{
    std::string text = fname.c_str();

    // insert ".<hostname>.<pid>" if requested before file extension
    // (note: parsimProcId cannot be appended because of initialization order)
    if (opt->fnameAppendHost)
    {
        std::string extension = "";
        std::string::size_type index = text.rfind('.');
        if (index != std::string::npos) {
          extension = std::string(text, index);
          text.erase(index);
        }

        const char *hostname = opp_gethostname();
        if (!hostname)
            throw cRuntimeError("Cannot append hostname to file name `%s': no HOST, HOSTNAME "
                                "or COMPUTERNAME (Windows) environment variable",
                                fname.c_str());
        int pid = getpid();

        // append
        text += opp_stringf(".%s.%d%s", hostname, pid, extension.c_str());
    }
    fname = text.c_str();
}

void EnvirBase::readOptions()
{
    cConfiguration *cfg = getConfig();

    opt->totalStack = (size_t) cfg->getAsDouble(CFGID_TOTAL_STACK, TOTAL_STACK_SIZE);
    opt->parsim = cfg->getAsBool(CFGID_PARALLEL_SIMULATION);
    if (!opt->parsim)
    {
        opt->schedulerClass = cfg->getAsString(CFGID_SCHEDULER_CLASS);
    }
    else
    {
#ifdef WITH_PARSIM
        opt->parsimcomm_class = cfg->getAsString(CFGID_PARSIM_COMMUNICATIONS_CLASS);
        opt->parsimsynch_class = cfg->getAsString(CFGID_PARSIM_SYNCHRONIZATION_CLASS);
#else
        throw cRuntimeError("Parallel simulation is turned on in the ini file, but OMNeT++ was compiled without parallel simulation support (WITH_PARSIM=no)");
#endif
    }

    opt->outputVectorManagerClass = cfg->getAsString(CFGID_OUTPUTVECTORMANAGER_CLASS);
    opt->outputScalarManagerClass = cfg->getAsString(CFGID_OUTPUTSCALARMANAGER_CLASS);
    opt->snapshotmanagerClass = cfg->getAsString(CFGID_SNAPSHOTMANAGER_CLASS);

    opt->fnameAppendHost = cfg->getAsBool(CFGID_FNAME_APPEND_HOST, opt->parsim);

    ev.debug_on_errors = cfg->getAsBool(CFGID_DEBUG_ON_ERRORS);
    ev.attach_debugger_on_errors = cfg->getAsBool(CFGID_DEBUGGER_ATTACH_ON_ERROR);
    opt->printUndisposed = cfg->getAsBool(CFGID_PRINT_UNDISPOSED);

    int scaleexp = (int) cfg->getAsInt(CFGID_SIMTIME_SCALE);
    SimTime::setScaleExp(scaleexp);

    // note: this is read per run as well, but Tkenv needs its value on startup too
    opt->inifileNetworkDir = cfg->getConfigEntry(CFGID_NETWORK->getName()).getBaseDirectory();

    // other options are read on per-run basis
}

void EnvirBase::readPerRunOptions()
{
    cConfiguration *cfg = getConfig();

    // get options from ini file
    opt->networkName = cfg->getAsString(CFGID_NETWORK);
    opt->inifileNetworkDir = cfg->getConfigEntry(CFGID_NETWORK->getName()).getBaseDirectory();
    opt->warnings = cfg->getAsBool(CFGID_WARNINGS);
    opt->simtimeLimit = cfg->getAsDouble(CFGID_SIM_TIME_LIMIT);
    opt->cpuTimeLimit = (long) cfg->getAsDouble(CFGID_CPU_TIME_LIMIT);
    opt->warmupPeriod = cfg->getAsDouble(CFGID_WARMUP_PERIOD);
    opt->expectedFingerprint = cfg->getAsString(CFGID_FINGERPRINT);
    opt->numRNGs = cfg->getAsInt(CFGID_NUM_RNGS);
    opt->rngClass = cfg->getAsString(CFGID_RNG_CLASS);
    opt->seedset = cfg->getAsInt(CFGID_SEED_SET);
    opt->debugStatisticsRecording = cfg->getAsBool(CFGID_DEBUG_STATISTICS_RECORDING);
    opt->checkSignals = cfg->getAsBool(CFGID_CHECK_SIGNALS);

    simulation.setWarmupPeriod(opt->warmupPeriod);

    // install hasher object
    if (!opt->expectedFingerprint.empty())
        simulation.setHasher(new cHasher());
    else
        simulation.setHasher(NULL);

    cComponent::setCheckSignals(opt->checkSignals);

    // run RNG self-test on RNG class selected for this run
    cRNG *testrng;
    CREATE_BY_CLASSNAME(testrng, opt->rngClass.c_str(), cRNG, "random number generator");
    testrng->selfTest();
    delete testrng;

    // set up RNGs
    int i;
    for (i=0; i<num_rngs; i++)
         delete rngs[i];
    delete [] rngs;

    num_rngs = opt->numRNGs;
    rngs = new cRNG *[num_rngs];
    for (i=0; i<num_rngs; i++)
    {
        cRNG *rng;
        CREATE_BY_CLASSNAME(rng, opt->rngClass.c_str(), cRNG, "random number generator");
        rngs[i] = rng;
        rngs[i]->initialize(opt->seedset, i, num_rngs, getParsimProcId(), getParsimNumPartitions(), getConfig());
    }

    // init nextuniquenumber -- startRun() is too late because simple module ctors have run by then
    nextuniquenumber = 0;
#ifdef WITH_PARSIM
    if (opt->parsim)
        nextuniquenumber = (unsigned)parsimcomm->getProcId() * ((~0UL) / (unsigned)parsimcomm->getNumPartitions());
#endif

    // open eventlog file.
    // Note: in startRun() it would be too late, because modules are created earlier
    eventlogmgr->configure();
    record_eventlog = cfg->getAsBool(CFGID_RECORD_EVENTLOG);
}

void EnvirBase::setEventlogRecording(bool enabled)
{
    // NOTE: eventlogmgr must be non-NULL when record_eventlog is true
    if (enabled && !record_eventlog) {   //FIXME not good!!!!
        eventlogmgr->open();
        eventlogmgr->recordSimulation();
    }
    record_eventlog = enabled;
    eventlogmgr->flush();
}

bool EnvirBase::hasEventlogRecordingIntervals() const
{
    return eventlogmgr && eventlogmgr->hasRecordingIntervals();
}

void EnvirBase::clearEventlogRecordingIntervals()
{
    if (eventlogmgr)
        eventlogmgr->clearRecordingIntervals();
}

void EnvirBase::setLogLevel(LogLevel logLevel)
{
    cLogLevel::globalRuntimeLoglevel = logLevel;
}

void EnvirBase::setLogFormat(const char *logFormat)
{
    logFormatter.setFormat(logFormat);
    logFormatUsesEventName = logFormatter.usesEventName();
}

//-------------------------------------------------------------

int EnvirBase::getNumRNGs() const
{
    return num_rngs;
}

cRNG *EnvirBase::getRNG(int k)
{
    if (k<0 || k>=num_rngs)
        throw cRuntimeError("RNG index %d is out of range (num-rngs=%d, check the configuration)", k, num_rngs);
    return rngs[k];
}

void EnvirBase::getRNGMappingFor(cComponent *component)
{
    cConfigurationEx *cfg = getConfigEx();
    std::string componentFullPath = component->getFullPath();
    std::vector<const char *> suffixes = cfg->getMatchingPerObjectConfigKeySuffixes(componentFullPath.c_str(), "rng-*"); // CFGID_RNG_K
    if (suffixes.empty())
        return;

    // extract into tmpmap[]
    int mapsize=0;
    int tmpmap[100];
    for (int i=0; i<(int)suffixes.size(); i++)
    {
        const char *suffix = suffixes[i];  // contains "rng-1", "rng-4" or whichever has been found in the config for this module/channel
        const char *value = cfg->getPerObjectConfigValue(componentFullPath.c_str(), suffix);
        ASSERT(value!=NULL);
        char *s1, *s2;
        int modRng = strtol(suffix+strlen("rng-"), &s1, 10);
        int physRng = strtol(value, &s2, 10);
        if (*s1!='\0' || *s2!='\0')
            throw cRuntimeError("Configuration error: %s=%s for module/channel %s: "
                                "numeric RNG indices expected",
                                suffix, value, component->getFullPath().c_str());

        if (physRng>getNumRNGs())
            throw cRuntimeError("Configuration error: rng-%d=%d of module/channel %s: "
                                "RNG index out of range (num-rngs=%d)",
                                modRng, physRng, component->getFullPath().c_str(), getNumRNGs());
        if (modRng>=mapsize)
        {
            if (modRng>=100)
                throw cRuntimeError("Configuration error: rng-%d=... of module/channel %s: "
                                    "local RNG index out of supported range 0..99",
                                    modRng, component->getFullPath().c_str());
            while (mapsize<=modRng)
            {
                tmpmap[mapsize] = mapsize;
                mapsize++;
            }
        }
        tmpmap[modRng] = physRng;
    }

    // install map into the module
    if (mapsize>0)
    {
        int *map = new int[mapsize];
        memcpy(map, tmpmap, mapsize*sizeof(int));
        component->setRNGMap(mapsize, map);
    }
}

//-------------------------------------------------------------

void *EnvirBase::registerOutputVector(const char *modulename, const char *vectorname)
{
    assert(outvectormgr);
    return outvectormgr->registerVector(modulename, vectorname);
}

void EnvirBase::deregisterOutputVector(void *vechandle)
{
    assert(outvectormgr);
    outvectormgr->deregisterVector(vechandle);
}

void EnvirBase::setVectorAttribute(void *vechandle, const char *name, const char *value)
{
    assert(outvectormgr);
    outvectormgr->setVectorAttribute(vechandle, name, value);
}

bool EnvirBase::recordInOutputVector(void *vechandle, simtime_t t, double value)
{
    assert(outvectormgr);
    return outvectormgr->record(vechandle, t, value);
}

//-------------------------------------------------------------

void EnvirBase::recordScalar(cComponent *component, const char *name, double value, opp_string_map *attributes)
{
    assert(outscalarmgr);
    outscalarmgr->recordScalar(component, name, value, attributes);
}

void EnvirBase::recordStatistic(cComponent *component, const char *name, cStatistic *statistic, opp_string_map *attributes)
{
    assert(outscalarmgr);
    outscalarmgr->recordStatistic(component, name, statistic, attributes);
}

//-------------------------------------------------------------

std::ostream *EnvirBase::getStreamForSnapshot()
{
    return snapshotmgr->getStreamForSnapshot();
}

void EnvirBase::releaseStreamForSnapshot(std::ostream *os)
{
    snapshotmgr->releaseStreamForSnapshot(os);
}

//-------------------------------------------------------------

unsigned long EnvirBase::getUniqueNumber()
{
    // TBD check for overflow
    return nextuniquenumber++;
}

std::string EnvirBase::makeDebuggerCommand()
{
    std::string cmd = getConfig()->getAsString(CFGID_DEBUGGER_ATTACH_COMMAND);
    if (cmd == "")
    {
        ::printf("Cannot start debugger: no debugger configured\n");
        return "";
    }
    size_t pos = cmd.find('%');
    if (pos == std::string::npos || cmd.rfind('%') != pos || cmd[pos+1] != 'u')
    {
        ::printf("Cannot start debugger: debugger attach command must contain '%%u' "
                 "and no additional percent sign.\n");
        return "";
    }
    pid_t pid = getpid();
    return opp_stringf(cmd.c_str(), (unsigned int)pid);
}

void EnvirBase::attachDebugger()
{
    // launch debugger
    std::string cmd = makeDebuggerCommand();
    if (cmd == "")
        return; // no suitable debugger command

    ::printf("Starting debugger: %s\n", cmd.c_str());
    fflush(stdout);
    system(cmd.c_str());

    ::printf("Waiting for the debugger to start up and attach to us; note that "
             "for the latter to work, some systems (e.g. Ubuntu) require debugging "
             "of non-child processes to be explicitly enabled.\n");
    fflush(stdout);

    // hold for a while to allow debugger to start up and attach to us
    int secondsToWait = (int)ceil(getConfig()->getAsDouble(CFGID_DEBUGGER_ATTACH_WAIT_TIME));
    time_t startTime = time(NULL);
    while (time(NULL)-startTime < secondsToWait)
        for (int i=0; i<1000; i++); // DEBUGGER ATTACHED -- YOUR CODE IS A FEW FRAMES UP ON THE CALL STACK
}

void EnvirBase::crashHandler(int)
{
    ev.attachDebugger();
}

void EnvirBase::addHttpRequestHandler(cHttpRequestHandler *p)
{
    if (httpServer)
        httpServer->addHttpRequestHandler(p);
}

void EnvirBase::removeHttpRequestHandler(cHttpRequestHandler *p)
{
    if (httpServer)
        httpServer->removeHttpRequestHandler(p);
}

void EnvirBase::displayException(std::exception& ex)
{
    cException *e = dynamic_cast<cException *>(&ex);
    if (!e)
        ev.printfmsg("Error: %s.", ex.what());
    else
        ev.printfmsg("%s", e->getFormattedMessage().c_str());
}

bool EnvirBase::idle()
{
    return false;
}

int EnvirBase::getArgCount() const
{
    return args->getArgCount();
}

char **EnvirBase::getArgVector() const
{
    return args->getArgVector();
}

void EnvirBase::addListener(cISimulationLifetimeListener *listener)
{
    std::vector<cISimulationLifetimeListener*>::iterator it = std::find(listeners.begin(), listeners.end(), listener);
    if (it == listeners.end()) {
        listeners.push_back(listener);
        listener->listenerAdded();
    }
}

void EnvirBase::removeListener(cISimulationLifetimeListener *listener)
{
    std::vector<cISimulationLifetimeListener*>::iterator it = std::find(listeners.begin(), listeners.end(), listener);
    if (it != listeners.end()) {
        listeners.erase(it);
        listener->listenerRemoved();
    }
}

void EnvirBase::notifyListeners(SimulationLifetimeEventType eventType, cObject *details)
{
    // make a copy of the listener list, to avoid problems from listeners
    // getting added/removed during notification
    std::vector<cISimulationLifetimeListener*> copy = listeners;
    for (int i = 0; i < (int)copy.size(); i++) {
        try {
            copy[i]->lifetimeEvent(eventType, details);
        }
        catch (std::exception& e) {  //XXX perhaps we shouldn't hide the exception!!!! just re-throw? then all notifyListeners() calls MUST be surrounded with try-catch!!!!
            const char *eventName = cISimulationLifetimeListener::getSimulationLifetimeEventName(eventType);
            printfmsg("Error in %s listener: %s", eventName, e.what());
        }
    }
}


//-------------------------------------------------------------

void EnvirBase::resetClock()
{
    timeval now;
    gettimeofday(&now, NULL);
    laststarted = simendtime = simbegtime = now;
    elapsedtime.tv_sec = elapsedtime.tv_usec = 0;
}

void EnvirBase::startClock()
{
    gettimeofday(&laststarted, NULL);
}

void EnvirBase::stopClock()
{
    gettimeofday(&simendtime, NULL);
    elapsedtime = elapsedtime + simendtime - laststarted;
    simulatedtime = simulation.getSimTime();
}

timeval EnvirBase::totalElapsed()
{
    timeval now;
    gettimeofday(&now, NULL);
    return now - laststarted + elapsedtime;
}

void EnvirBase::checkTimeLimits()
{
#ifdef USE_OMNETPP4x_FINGERPRINTS
    if (opt->simtimeLimit!=SIMTIME_ZERO && simulation.getSimTime()>=opt->simtimeLimit)
         throw cTerminationException(E_SIMTIME);
#endif
    if (opt->cpuTimeLimit==0) // no limit
         return;
    if (disable_tracing && (simulation.getEventNumber()&0xFF)!=0) // optimize: in Express mode, don't call gettimeofday() on every event
         return;
    timeval now;
    gettimeofday(&now, NULL);
    long elapsedsecs = now.tv_sec - laststarted.tv_sec + elapsedtime.tv_sec;
    if (elapsedsecs>=opt->cpuTimeLimit)
         throw cTerminationException(E_REALTIME);
}

void EnvirBase::stoppedWithTerminationException(cTerminationException& e)
{
    // if we're running in parallel and this exception is NOT one we received
    // from other partitions, then notify other partitions
#ifdef WITH_PARSIM
    if (opt->parsim && !dynamic_cast<cReceivedTerminationException *>(&e))
        parsimpartition->broadcastTerminationException(e);
#endif
    if (record_eventlog)
        eventlogmgr->endRun(e.isError(), e.getErrorCode(), e.getFormattedMessage().c_str());
}

void EnvirBase::stoppedWithException(std::exception& e)
{
    // if we're running in parallel and this exception is NOT one we received
    // from other partitions, then notify other partitions
#ifdef WITH_PARSIM
    if (opt->parsim && !dynamic_cast<cReceivedException *>(&e))
        parsimpartition->broadcastException(e);
#endif
    if (record_eventlog)
        // TODO: get error code from the exception?
        eventlogmgr->endRun(true, E_CUSTOM, e.what());
}

void EnvirBase::checkFingerprint()
{
    if (opt->expectedFingerprint.empty() || !simulation.getHasher())
        return;

    int k = 0;
    StringTokenizer tokenizer(opt->expectedFingerprint.c_str());
    while (tokenizer.hasMoreTokens())
    {
        const char *fingerprint = tokenizer.nextToken();
        if (simulation.getHasher()->equals(fingerprint))
        {
            printfmsg("Fingerprint successfully verified: %s", fingerprint);
            return;
        }
        k++;
    }

    printfmsg("Fingerprint mismatch! calculated: %s, expected: %s%s",
              simulation.getHasher()->str().c_str(),
              (k>=2 ? "one of: " : ""), opt->expectedFingerprint.c_str());
}

cModuleType *EnvirBase::resolveNetwork(const char *networkname)
{
    cModuleType *network = NULL;
    std::string inifilePackage = simulation.getNedPackageForFolder(opt->inifileNetworkDir.c_str());

    bool hasInifilePackage = !inifilePackage.empty() && strcmp(inifilePackage.c_str(),"-")!=0;
    if (hasInifilePackage)
        network = cModuleType::find((inifilePackage+"."+networkname).c_str());
    if (!network)
        network = cModuleType::find(networkname);
    if (!network) {
        if (hasInifilePackage)
            throw cRuntimeError("Network `%s' or `%s' not found, check .ini and .ned files",
                                networkname, (inifilePackage+"."+networkname).c_str());
        else
            throw cRuntimeError("Network `%s' not found, check .ini and .ned files", networkname);
    }
    if (!network->isNetwork())
        throw cRuntimeError("Module type `%s' is not a network", network->getFullName());
    return network;
}

NAMESPACE_END<|MERGE_RESOLUTION|>--- conflicted
+++ resolved
@@ -1195,14 +1195,8 @@
 
 void EnvirBase::dumpResultRecorderChain(cResultListener *listener, int depth)
 {
-<<<<<<< HEAD
-    for (int i = 0; i < depth+2; i++)
-        std::cout << "    ";
-    std::cout << listener->str();
-=======
     std::string indent(4*depth+8, ' ');
-    ev << indent << listener->str();
->>>>>>> fbb27938
+    std::cout << indent << listener->str();
     if (dynamic_cast<cResultRecorder*>(listener))
         std::cout << " ==> " << ((cResultRecorder*)listener)->getResultName();
     std::cout << "\n";
