--- conflicted
+++ resolved
@@ -1,2335 +1,2 @@
-<<<<<<< HEAD
-#!/usr/bin/env perl
-#
-# opp_msgc: translates MSG files into C++ code.
-#
-
-$MSGC_VERSION = "5.0";
-$MSGC_VERSION_HEX = "0x0500";
-
-sub processFile($);
-sub quote($);
-sub unquote($);
-sub canonicalizeQName($$);
-sub prefixWithNamespace($$);
-sub lookupExistingClassName($$);
-sub lookupExistingEnumName($$);
-
-
-#
-# If no args, print usage
-#
-$Usage = 'opp_msgc - part of OMNeT++. (c) 2002-2011 Andras Varga
-Translates .msg files into C++
-
-Usage: opp_msgc [-s <cc-file-suffix>] [-t <h-file-suffix>]
-                [-I <dir> -I ...] [-h] [-Xnc] [-Xnd]
-                <msgfilenamepatterns-and-directories>
-  -v          verbose
-  -I <dir>    add directory to include path
-  -s <suffix> output C++ file suffix (defaults to: _m.cc)
-  -t <suffix> output C++ header file suffix (defaults to: _m.h)
-  -P <symbol> add dllexport/dllimport symbol to class declarations; if symbol
-              name ends in _API, boilerplate code to conditionally define
-              it as OPP_DLLEXPORT/OPP_DLLIMPORT is also generated
-  -h          output in current directory
-  -A          no timestamp check, always overwrite output files.
-              (by default, opp_msgc only overwrites output files if they
-              appear to be out-of-date, according to file time/date)
-  -Xnc        do not generate the classes, only object descriptions
-  -Xnd        do not generate object descriptions
-  -Xns        do not generate setters in object descriptions
-';
-
-if ($#ARGV == -1)
-{
-    print $Usage;
-    exit(0);
-}
-
-#
-#  Parse the command line for options and files.
-#
-@filenames = ();
-$here = 0;
-$checktimestamps = 1;
-$ccsuffix = '_m.cc';
-$hsuffix = '_m.h';
-$exportdef = '';
-$generate_classes = 1;
-$generate_descriptors = 1;
-$generate_setters_in_descriptors = 1;
-$verbose = 0;
-while (@ARGV)
-{
-    $arg = shift @ARGV;
-
-    if ($arg eq "-s")
-    {
-        $ccsuffix = shift @ARGV;
-    }
-    elsif ($arg eq "-t")
-    {
-        $hsuffix = shift @ARGV;
-    }
-    elsif ($arg eq "-I")
-    {
-        # import not supported: just ignore -I <dir> for now
-        shift @ARGV;
-    }
-    elsif ($arg =~ /^-I/)
-    {
-        # import not supported: just ignore -I<dir> for now
-    }
-    elsif ($arg eq "-P")
-    {
-        $exportdef = shift @ARGV;
-        $exportdef =~ s/[ \t]//g;
-        $exportdef .= " ";
-    }
-    elsif ($arg =~ /^-P/)
-    {
-        $exportdef = $arg;
-        $exportdef =~ s/^-P//;
-        $exportdef =~ s/[ \t]//g;
-        $exportdef .= " ";
-    }
-    elsif ($arg eq "-h")
-    {
-        $here = 1;
-    }
-    elsif ($arg eq "-A")
-    {
-        $checktimestamps = 0;
-    }
-    elsif ($arg eq "-v")
-    {
-        $verbose = 1;
-    }
-    elsif ($arg eq "-Xnc")
-    {
-        $generate_classes = 0;
-    }
-    elsif ($arg eq "-Xnd")
-    {
-        $generate_descriptors = 0;
-    }
-    elsif ($arg eq "-Xns")
-    {
-        $generate_setters_in_descriptors = 0;
-    }
-    elsif (!($arg =~ /^-/))
-    {
-        #FIXME implement end-of-options ('--')
-        if (-d $arg) {
-            $arg .= '/*.msg';
-        }
-        # only glob if contains "*" or "?"
-        if ($arg =~ /\*/ || $arg =~ /\?/) {
-            foreach my $i (glob($arg)) {
-                push(@filenames, $i);
-            }
-        }
-        elsif (-f $arg) {
-            push(@filenames, $arg);
-        }
-        else {
-            die "*** Error: no such file or directory: $arg\n";
-        }
-    }
-    else
-    {
-        die "*** Error: unrecognized argument: $arg\n";
-    }
-}
-
-$ret = 0;
-foreach my $ii (@filenames)
-{
-    processFile($ii);
-}
-
-exit $ret;
-
-#
-# Processes a file. Note: information gets passed to other procs
-# (prepareForCodeGeneration, etc) in global variables
-#
-sub processFile($)
-{
-    $filename = shift;
-    print "processing $filename...\n" if $verbose;
-
-    #
-    # parse file
-    #
-    $filename =~ /\.[^\\\/]*$/;
-    $filename =~ s|\\|/|g;
-    $hfile = $filename;
-    $hfile =~ s|\.[^.]*$|$hsuffix|;
-    if ($here)
-    {
-        $hfile =~ s|^.*/||;
-    }
-    $hfilenamewithoutdir = $hfile;
-    $hfilenamewithoutdir =~ s|^.*/||;
-    $ccfile = $filename;
-    $ccfile =~ s|\.[^.]*$|$ccsuffix|;
-    if ($here)
-    {
-        $ccfile =~ s|^.*/||;
-    }
-
-    if ($checktimestamps)
-    {
-        $msgfiledate = (stat($filename))[9];
-        $ccfiledate = (stat($ccfile))[9];
-        $hfiledate = (stat($hfile))[9];
-        if ($msgfiledate<$ccfiledate && $msgfiledate<$hfiledate) {
-            print "output files up to date, skipping $filename\n" if $verbose;
-            return;
-        }
-    }
-
-    $obsoletesyntax = 0;
-
-    $msg = "";
-    open(IN,$filename) || die "$filename: Error: cannot open input file $filename";
-    while (<IN>)
-    {
-        s|\r||;
-        s|//.*$||;
-        $msg .= $_;
-    }
-    close(IN);
-
-    # pre-register some OMNeT++ classes so that one doesn't need to announce them
-    #
-    # @classes contains fully qualified names (ie with namespace); keys to the other hashes are fully qualified as well
-    #
-    # note: $classtype values:
-    #  'cownedobject' ==> subclasses from cOwnedObject
-    #  'cnamedobject' ==> subclasses from cNamedObject but NOT from cOwnedObject
-    #  'cobject'      ==> subclasses from cObject but NOT from cNamedObject
-    #  'foreign'      ==> non-cObject class (classes announced as "class noncobject" or "extends void")
-    #  'struct'       ==> struct (no member functions)
-    #
-    @classes = ('cObject', 'cNamedObject', 'cOwnedObject', 'cMessage', 'cPacket');
-    $classtype{'cObject'} = 'cobject';
-    $classtype{'cNamedObject'} = 'cnamedobject';
-    $classtype{'cOwnedObject'} = 'cownedobject';
-    $classtype{'cMessage'} = 'cownedobject';
-    $classtype{'cPacket'} = 'cownedobject';
-
-    @enums = ();
-
-    # some regex patterns
-    $RESERVED_WORDS = 'namespace|cplusplus|struct|message|packet|class|noncobject|'
-        . 'enum|extends|abstract|readonly|properties|fields|bool|char|short|'
-        . 'int|long|double|unsigned|string|true|false'
-        . 'float|int8|int16|int32|int64|uint8|uint16|uint32|uint64'
-        . '|int8_t|int16_t|int32_t|int64_t|uint8_t|uint16_t|uint32_t|uint64_t'
-        . 'for|while|if|else|do|enum|class|struct|typedef|public|private'
-        . '|protected|auto|register|sizeof|void|new|delete|explicit|static'
-        . '|extern|return|try|catch';
-
-    $PRIMITIVE_TYPES = 'bool|float|double|simtime_t|string|((unsigned )?(char|short|int|long))|(u?int(8|16|32|64)(_t)?)';
-
-    $NAME = '([A-Za-z_][A-Za-z0-9_]*)';  # 1 group
-    $QNAME = "((::)?($NAME\:\:)*$NAME)"; # 5 groups
-
-    $CPLUSPLUS_BLOCK = '\bcplusplus\s+{{(.*?)}};?';  # 1 group (contains body)
-    $NAMESPACE_DECL = '\bnamespace\s+([A-Za-z0-9_:]+)\s*;'; # 1 group (contains name)
-
-    # encode cplusplus blocks in a copy of msg, so that we don't accidentally match namespace keywords in them
-    $tmp = $msg;
-    %cppblocks = {};
-    $counter = 0;
-    $tmp =~ s/($CPLUSPLUS_BLOCK)/$cppblocks{++$counter}=$1;"cplusplus-$counter;"/gse;
-
-    # split file to parts above and below the namespace declaration.
-    # This is important because the namespace should only apply to cplusplus{{ }}
-    # blocks after the namespace declaration.
-    if ($tmp =~ /(.*)$NAMESPACE_DECL(.*)/s ) {
-        $cpp_above_namespace = $1;
-        $cpp_below_namespace = $3;
-    } else {
-        $cpp_above_namespace = $tmp;
-        $cpp_below_namespace = '';
-    }
-
-    # restore cplusplus blocks in $cpp_above_namespace and $cpp_below_namespace
-    $cpp_above_namespace =~ s/cplusplus-(\d+);/$cppblocks{$1}/gse;
-    $cpp_below_namespace =~ s/cplusplus-(\d+);/$cppblocks{$1}/gse;
-
-    $msg =~ s/$CPLUSPLUS_BLOCK//sg; # cplusplus blocks not needed in $msg any more, remove them
-
-    # parse namespace decl
-    # note: we remove the decl from the source, and mark its place with a '<namespace>' marker string
-    $namespacename = "";
-    while ($msg =~ s/$NAMESPACE_DECL/<namespace>/s)
-    {
-        if ($namespacename ne "") {
-            print "$filename: Error: multiple namespace declarations\n"; $ret=1;
-        }
-
-        $namespacename = $1;
-
-        if (!($namespacename =~ /^$QNAME$/)) {
-            print "$filename: Error: wrong syntax in namespace name '$namespacename'\n"; $ret=1;
-        }
-
-        $namespacename =~ s/^:://;
-    }
-
-    # parse imports
-    while ($msg =~ s/import\s+(".*?");//s)
-    {
-        print "$filename: Error: imports are not supported (yet)\n"; $ret=1;
-    }
-
-    # parse type announcements
-    while ($msg =~ s/(struct|class|class\s+noncobject|class\s+cpolymorphic|message|packet)\s+$QNAME(\s+extends\s+$QNAME)?\s*;/<class>/s)
-    {
-        my $type0 = $1;
-        my $class = $2;
-        my $baseclass = $8;
-
-        my $precedesnamespacedecl = ($msg =~ /<class>.*<namespace>/s);
-        $msg =~ s/<class>//s; # remove the marker inserted above
-
-        my $classqname = canonicalizeQName($precedesnamespacedecl ? "" : $namespacename, $class);
-
-        if ($type0 eq 'struct') {
-            $type = 'struct';
-        } elsif ($type0 eq 'message' || $type0 eq 'packet') {
-            $type = 'cownedobject';
-        } elsif ($type0 eq 'class') {
-            if ($baseclass eq '') {
-                $type = 'cownedobject';
-            } elsif ($baseclass eq 'void') {
-                $type = 'foreign';
-            } else {
-                my @found = lookupExistingClassName($namespacename, $baseclass);
-                if (@found == 1) {
-                    $type = $classtype{$found[0]};
-                } elsif (@found == 0) {
-                    print "$filename: Error: '$class': unknown ancestor class '$baseclass'\n"; $ret=1;
-                    $type = 'cobject';
-                } else {
-                    print "$filename: Error: '$class': ambiguous ancestor class '$baseclass'; possibilities: " .join(', ',@found)."\n"; $ret=1;
-                    $type = $classtype{$found[0]};
-                }
-            }
-        } elsif ($type0 =~ /class\s+noncobject/) {
-            $type = 'foreign';
-            if ($baseclass) {
-                print "$filename: Error: '$class': the keywords noncobject and extends cannot be used together\n"; $ret=1;
-            }
-        } elsif ($type0 =~ /class\s+cpolymorphic/) {
-            $type = 'cobject';
-            if ($baseclass) {
-                 print "$filename: Error: '$class': the keywords cpolymorphic and extends cannot be used together\n"; $ret=1;
-            }
-        } else {
-            die 'invalid type';
-        }
-
-        if ($class =~ /^($RESERVED_WORDS)$/) {
-            print "$filename: Error: type name '$class' is a reserved word\n"; $ret=1;
-        }
-        if (grep(/^\Q$classqname\E$/,@classes)) {
-            if ($classtype{$classqname} ne $type) {
-                print "$filename: Error: different declarations for '$class' are inconsistent\n"; $ret=1;
-            }
-        } else {
-            #print "DBG: classtype{$type0 $class $baseclass} = $type\n";
-            $classtype{$classqname} = $type;
-            push(@classes, $classqname);
-        }
-    }
-
-    # produce header guard
-    $hdef = $hfilenamewithoutdir;
-    $hdef =~ s|^.*/||;
-    $hdef =~ s|\.[^.]*$|_H_|;
-    $hdef = '_'.$hdef;
-    $hdef = '_'.$namespacename.$hdef if $namespacename ne "";
-    $hdef =~ tr/[a-z]/[A-Z]/;
-    $hdef =~ s/[^a-zA-Z0-9]/_/g;
-
-    # generate
-    open(H,">$hfile") || die "$filename: Error: cannot open output file $hfile";
-    open(CC,">$ccfile") || die "$filename: Error: cannot open output file $ccfile";
-
-    print H "//\n// Generated file, do not edit! Created by opp_msgc $MSGC_VERSION from $filename.\n//\n\n";
-    print H "#ifndef $hdef\n";
-    print H "#define $hdef\n\n";
-    print H "#include <omnetpp.h>\n";
-    print H "\n";
-    print H "// opp_msgc version check\n";
-    print H "#define MSGC_VERSION $MSGC_VERSION_HEX\n";
-    print H "#if (MSGC_VERSION!=OMNETPP_VERSION)\n";
-    print H "#    error Version mismatch! Probably this file was generated by an earlier version of opp_msgc: 'make clean' should help.\n";
-    print H "#endif\n";
-    print H "\n";
-
-    if ($exportdef =~ /^(.*)_API *$/) {
-        # generate boilerplate code for dll export
-        my $exportbase = $1;
-        print H "// dll export symbol\n";
-        print H "#ifndef $exportdef\n";
-        print H "#  if defined(${exportbase}_EXPORT)\n";
-        print H "#    define $exportdef OPP_DLLEXPORT\n";
-        print H "#  elif defined(${exportbase}_IMPORT)\n";
-        print H "#    define $exportdef OPP_DLLIMPORT\n";
-        print H "#  else\n";
-        print H "#    define $exportdef\n";
-        print H "#  endif\n";
-        print H "#endif\n";
-        print H "\n";
-    }
-
-    print CC "//\n// Generated file, do not edit! Created by opp_msgc $MSGC_VERSION from $filename.\n//\n\n";
-    print CC "// Disable warnings about unused variables, empty switch stmts, etc:\n";
-    print CC "#ifdef _MSC_VER\n";
-    print CC "#  pragma warning(disable:4101)\n";
-    print CC "#  pragma warning(disable:4065)\n";
-    print CC "#endif\n\n";
-
-    print CC "#include <iostream>\n";
-    print CC "#include <sstream>\n";
-    print CC "#include \"$hfilenamewithoutdir\"\n\n";
-
-    print CC "USING_NAMESPACE\n\n";
-
-    if ($generate_classes)
-    {
-        print CC "\n";
-        print CC "// Another default rule (prevents compiler from choosing base class' doPacking())\n";
-        print CC "template<typename T>\n";
-        print CC "void doPacking(cCommBuffer *, T& t) {\n";
-        print CC "    throw cRuntimeError(\"Parsim error: no doPacking() function for type %s or its base class (check .msg and _m.cc/h files!)\",opp_typename(typeid(t)));\n";
-        print CC "}\n\n";
-        print CC "template<typename T>\n";
-        print CC "void doUnpacking(cCommBuffer *, T& t) {\n";
-        print CC "    throw cRuntimeError(\"Parsim error: no doUnpacking() function for type %s or its base class (check .msg and _m.cc/h files!)\",opp_typename(typeid(t)));\n";
-        print CC "}\n";
-        print CC "\n";
-    }
-    print CC "\n\n";
-
-    # generate cplusplus {{...}} blocks that are above the namespace declaration
-    while ($cpp_above_namespace =~ s/$CPLUSPLUS_BLOCK//s)
-    {
-        my $block = $1;
-        $block =~ s/^\s*(.*?)\s*$/$1/s; # trim
-        print H "// cplusplus {{\n";
-        print H "$block\n";
-        print H "// }}\n\n";
-    }
-    print H "\n";
-
-    foreach my $i (split("::", $namespacename)) {
-        if ($i =~ /^($RESERVED_WORDS)$/) {
-            print "$filename: Error: namespace name '$i' is a reserved word\n"; $ret=1;
-        }
-        print H "namespace $i {\n";
-        print CC "namespace $i {\n";
-    }
-    print H "\n";
-    print CC "\n";
-
-    print CC "// Template rule for outputting std::vector<T> types\n";
-    print CC "template<typename T, typename A>\n";
-    print CC "inline std::ostream& operator<<(std::ostream& out, const std::vector<T,A>& vec)\n";
-    print CC "{\n";
-    print CC "    out.put('{');\n";
-    print CC "    for(typename std::vector<T,A>::const_iterator it = vec.begin(); it != vec.end(); ++it)\n";
-    print CC "    {\n";
-    print CC "        if (it != vec.begin()) {\n";
-    print CC "            out.put(','); out.put(' ');\n";
-    print CC "        }\n";
-    print CC "        out << *it;\n";
-    print CC "    }\n";
-    print CC "    out.put('}');\n";
-    print CC "    \n";
-    print CC "    char buf[32];\n";
-    print CC "    sprintf(buf, \" (size=%u)\", (unsigned int)vec.size());\n";
-    print CC "    out.write(buf, strlen(buf));\n";
-    print CC "    return out;\n";
-    print CC "}\n";
-    print CC "\n";
-
-    print CC "// Template rule which fires if a struct or class doesn't have operator<<\n";
-    print CC "template<typename T>\n";
-    print CC "inline std::ostream& operator<<(std::ostream& out,const T&) {return out;}\n";
-    print CC "\n";
-
-    # cplusplus {{...}} blocks below the namespace declaration
-    while ($cpp_below_namespace =~ s/$CPLUSPLUS_BLOCK//s)
-    {
-        my $block = $1;
-        $block =~ s/^\s*(.*?)\s*$/$1/s; # trim
-        print H "// cplusplus {{\n";
-        print H "$block\n";
-        print H "// }}\n\n";
-    }
-
-    # parse enum announcements
-    while ($msg =~ s/enum\s+$QNAME\s*;/<enum>/s)
-    {
-        $enumname = $1;
-
-        my $precedesnamespacedecl = ($msg =~ /<enum>.*<namespace>/s);
-        $msg =~ s/<enum>//s;  # remove the marker inserted above
-
-        $enumqname = canonicalizeQName($precedesnamespacedecl ? "" : $namespacename, $enumname);
-
-        if ($enumname =~ /^($RESERVED_WORDS)$/) {
-            print "$filename: Error: enum name '$enumname' is a reserved word\n"; $ret=1;
-        }
-
-        if (grep(/^\Q$enumqname\E$/,@classes)) {
-            print "$filename: Error: inconsistent declarations for '$enumname'\n"; $ret=1;
-        } else {
-            push(@enums, $enumqname);
-        }
-    }
-
-    # parse enums
-    while ($msg =~ s/enum\s+([A-Za-z0-9_: \t]+?)\s*{(.*?)};?/<enum>/s)
-    {
-        $source = $&;
-        $enumhdr = $1;
-        $fields = $2;
-
-        if ($enumhdr =~ /^$NAME\s+extends\s+$QNAME$/s)
-        {
-            $enumname = "???";
-            $baseenum = '';
-            print "$filename: Error: '$enumhdr': enum inheritance is not supported\n"; $ret=1;
-        }
-        elsif ($enumhdr =~ /^$NAME$/s)
-        {
-            $enumname = $enumhdr;
-            $baseenum = '';
-        }
-        else
-        {
-            $enumhdr =~ s/\s+/ /sg;
-            print "$filename: Error: invalid enum declaration syntax '$enumhdr'\n"; $ret=1;
-            $enumname = "???";
-            $baseenum = '';
-        }
-
-        if ($enumname =~ /^($RESERVED_WORDS)$/) {
-            print "$filename: Error: enum name '$enumname' is a reserved word\n"; $ret=1;
-        }
-
-        if ($msg =~ /<enum>.*<namespace>/s) {
-            print "$filename: Error: enum definition '$enumname' cannot precede namespace declaration\n"; $ret=1;
-        }
-        $msg =~ s/<enum>//s; # remove the marker inserted above
-
-        @fieldlist = ();
-        undef %fval;
-
-        #
-        # parse enum { ... } syntax
-        #
-        $scrap = '';
-        while ($fields =~ s/^(.*?);//s)
-        {
-            $field = $1;
-
-            # value
-            if ($field =~ s/=\s*(.*?)\s*$//s) {
-                $fieldvalue = $1;
-            } else {
-                $fieldvalue = '';
-            }
-
-            # identifier
-            if ($field =~ /^\s*([A-Za-z0-9_]+)\s*$/s) {
-                $fieldname = $1;
-            } else {
-                $scrap .= $field;
-                print "$filename: Error: missing identifier name in enum $enumname\n"; $ret=1;
-            }
-
-            if ($fieldname =~ /^($RESERVED_WORDS)$/) {
-                print "$filename: Error: enum field name '$fieldname' is a reserved word\n"; $ret=1;
-            }
-
-            # store field
-            push(@fieldlist,$fieldname);
-            $fval{$fieldname}=$fieldvalue;
-
-        }
-        $scrap .= $fields;
-        if ($scrap =~ /[^ \t\n]/s) {
-            $scrap =~ s/\n\n+/\n\n/sg;
-            $scrap =~ s/^\n+//s;
-            $scrap =~ s/\n+$//s;
-            print "$filename: Error: some parts not understood in enum $enumname:\n"; $ret=1;
-            print "'$scrap'\n";
-        }
-
-        #
-        # generate code
-        #
-        if (grep(/^\Q$enumname\E$/,@enums)) {
-            print "$filename: Error: enum '$enumname' already defined\n"; $ret=1;
-        }
-        $enumqname = prefixWithNamespace($namespacename, $enumname);
-        push(@enums, $enumqname);
-
-        print H "/**\n";
-        print H " * Enum generated from <tt>$filename</tt> by opp_msgc.\n";
-        $source =~ s/^/ * /mg;
-        print H " * <pre>\n$source\n * </pre>\n";
-        print H " */\n";
-        print H "enum $enumname {\n";
-        foreach my $fieldname (@fieldlist)
-        {
-            print H "    $fieldname = $fval{$fieldname}";
-            print H "," unless ($fieldname eq $fieldlist[$#fieldlist]);
-            print H "\n";
-        }
-        print H "};\n\n";
-
-        print CC "EXECUTE_ON_STARTUP(\n";
-        print CC "    cEnum *e = cEnum::find(\"$enumqname\");\n";
-        print CC "    if (!e) enums.getInstance()->add(e = new cEnum(\"$enumqname\"));\n";
-        # enum inheritance: we should add fields from base enum as well, but that could only be done when importing is in place
-        foreach my $fieldname (@fieldlist)
-        {
-            print CC "    e->insert($fieldname, \"$fieldname\");\n";
-        }
-        print CC ");\n\n";
-
-    }
-
-    # parse message/packet/class/struct definitions
-    while ($msg =~ s/(message|packet|class|struct)\s+(.+?)\s*{(.*?)};?/<class>/s)
-    {
-        #
-        # parse message { ... } syntax
-        #
-        $source = $&;
-        $keyword = $1;  # 'message', 'packet', 'class' or 'struct'
-        $msghdr = $2;   # must be "<name>" or "<name> extends <name>"
-        $body = $3;
-
-        # reset
-        @fieldlist = ();
-        @baseclassfieldlist = ();
-        undef %fprops;
-        undef %props;
-
-        if ($msghdr =~ /^$NAME\s+extends\s+$QNAME$/s)
-        {
-            $msgname = $1;
-            $msgbase = $2;
-        }
-        elsif ($msghdr =~ /^$NAME$/s)
-        {
-            $msgname = $msghdr;
-            $msgbase = '';
-        }
-        else
-        {
-            $msghdr =~ s/\s+/ /sg;
-            print "$filename: Error: invalid declaration syntax for '$msghdr'\n"; $ret=1;
-            $msgname = "???";
-            $msgbase = '';
-        }
-
-        if ($msgname =~ /^($RESERVED_WORDS)$/) {
-            print "$filename: Error: type name '$msgname' is a reserved word\n"; $ret=1;
-        }
-
-        if ($msg =~ /<class>.*<namespace>/s) {
-            print "$filename: Error: $keyword definition '$msgname' cannot precede namespace declaration\n"; $ret=1;
-        }
-        $msg =~ s/<class>//s;  # remove the marker inserted above
-
-        $oldstyleproperties = "";
-        $fieldsandproperties= "";
-
-        #
-        # match out part before "fields:" and "properties:"
-        #
-        $scrap = $body;
-        $scrap =~ s/fields:(.*)$//s;
-        $scrap =~ s/properties:(.*)$//s;
-        if ($scrap =~ /[^ \t\n]/s)
-        {
-            $fieldsandproperties = $scrap;
-        }
-
-        #
-        # match out "properties:" section (old 3.x syntax)
-        #
-        if ($body =~ /properties:(.*)$/s)
-        {
-            $oldstyleproperties = $1;
-            $oldstyleproperties =~ s/fields:.*$//s;  # cut off fields section
-            $obsoletesyntax = 1;
-        }
-
-        #
-        # match out "fields:" section (old 3.x syntax)
-        #
-        if ($body =~ /fields:(.*)$/s)
-        {
-            $fieldsandproperties.= "\n" . $1;
-            $obsoletesyntax = 1;
-        }
-
-        #
-        # process $oldstyleproperties (old 3.x syntax)
-        #
-        $scrap = '';
-        while ($oldstyleproperties =~ s/^(.*?);//s)
-        {
-            $prop = $1;
-            if ($prop =~ /^\s*(.*?)\s*=\s*(.*?)\s*$/s)
-            {
-                $propname = $1;
-                $propvalue = $2;
-                $props{$propname} = $propvalue;
-
-                if ($propname =~ /^($RESERVED_WORDS)$/) {
-                    print "$filename: Error: property name '$propname' is a reserved word\n"; $ret=1;
-                }
-            }
-            else {$scrap.=$prop;}
-        }
-        $scrap.=$oldstyleproperties;
-        if ($scrap =~ /[^ \t\n]/s)
-        {
-            $scrap =~ s/\n\n+/\n\n/sg;
-            $scrap =~ s/^\n+//s;
-            $scrap =~ s/\n+$//s;
-            print "$filename: Error: some parts not understood in the 'properties' section of '$msgname':\n"; $ret=1;
-            print "'$scrap'\n";
-        }
-
-        #
-        # process $fieldsandproperties
-        #
-        $scrap = '';
-        while ($fieldsandproperties =~ s/^\s*(.*?)\s*;//s)
-        {
-            $fieldorproperty = $1;
-
-            # is this a property? try it both as @foo(...) and @foo.
-            # Note: foo() should be same as @foo, i.e. value=""
-            #XXX property values cannot contain parens "(..)", because regex doesn't count parens, just stops at first ")"...
-            if ($fieldorproperty =~ s/^\@$NAME\((.*?)\)$//s || $fieldorproperty =~ s/^\@$NAME$()//s) {
-                # store property
-                $propname = $1;
-                $propvalue = $2;
-                $props{$propname} = unquote($propvalue);
-
-                if ($propname =~ /^($RESERVED_WORDS)$/) {
-                    print "$filename: Error: property name '$propname' is a reserved word\n"; $ret=1;
-                }
-            }
-            else {
-                # parse as field
-                $field = $fieldorproperty;
-
-                # field properties, with @propertyname(value) syntax
-                %fieldprop = ();
-                $field =~ s|\@([_a-z0-9]+)\((.*?)\)|$fieldprop{$1}=unquote($2);""|gsei;
-                $field =~ s|\@([_a-z0-9]+)|$fieldprop{$1}="";""|gsei;  # @props and @props() should be equivalent (value="")
-
-                # abstract
-                if ($field =~ s/^\s*abstract\s+//s) {
-                    $isabstract = 1;
-                    if ($keyword eq 'struct') {
-                        print "$filename: Error: a struct cannot have abstract fields in '$msgname'\n"; $ret=1;
-                    }
-                } else {
-                    $isabstract = 0;
-                }
-
-                #
-                # NOTE: we cannot properly support 'readonly' fields in opp_msgc,
-                # because we don't know if a field is new or it's already defined
-                # in the base class! So we cannot decide we should put it into the
-                # descriptor class or not.
-                #
-                # Implementing proper imports will solve this issue.
-                #
-
-                # enum() -- treat it as @enum()
-                if ($field =~ s/enum\s*\((.*?)\)\s*//s) {
-                    $fieldprop{"enum"} = $1;
-                }
-
-                # default value
-                if ($field =~ s/=\s*(.*?)\s*$//s) {
-                    $fieldvalue = $1;
-                } else {
-                    $fieldvalue = '';
-                }
-
-                # array
-                if ($field =~ s/\[\s*(.*?)\s*\]\s*$//s) {
-                    $isarray = 1;
-                    $arraysize = $1;
-                    if ($arraysize !~ /^[0-9]*$/ && $arraysize !~ /^[A-Za-z_][A-Za-z0-9_]*$/) {
-                        print "$filename: Error: array size must be numeric or a symbolic constant (not '$arraysize') in '$msgname'\n"; $ret=1;
-                    }
-                    if ($arraysize eq '' && $keyword eq 'struct') {
-                        print "$filename: Error: a struct cannot have dynamic array fields in '$msgname'\n"; $ret=1;
-                    }
-                } else {
-                    $isarray = 0;
-                    $arraysize = '';
-                }
-
-                # 'fieldtype fieldname'...
-                if ($field =~ /^\s*([A-Za-z_:][A-Za-z0-9_:* \t\n]*[* \t\n])$NAME\s*$/s)
-                {
-                    $fieldtype = $1;
-                    $fieldname = $2;
-                    $fieldtype =~ s/\s*$//sg;
-                    $fieldtype =~ s/\s+/ /sg;
-
-                    # pointer?
-                    if ($fieldtype =~ /^(.*?)\s*\*$/) {
-                        $fieldtype = $1;
-                        $fieldispointer = 1;
-                    } else {
-                        $fieldispointer = 0;
-                    }
-
-                    # various checks
-                    if ($fieldname =~ /^($RESERVED_WORDS)$/) {
-                        print "$filename: Error: field name '$fieldname' is a reserved word\n"; $ret=1;
-                    }
-                    if ($isabstract && $fieldvalue ne '') {
-                        print "$filename: Error: an abstract field cannot be assigned a value in '$msgname'\n"; $ret=1;
-                    }
-
-                    # store
-                    push(@fieldlist,$fieldname);
-                    $ftype{$fieldname} = $fieldtype;
-                    $fispointer{$fieldname} = $fieldispointer;
-                    $fval{$fieldname} = $fieldvalue;
-                    $fisabstract{$fieldname} = $isabstract;
-                    $fisarray{$fieldname} = $isarray;
-                    $farraysize{$fieldname} = $arraysize;
-                    #print "$msgname field=$fieldname type=$ftype{$fieldname} value=$fval{$fieldname} isarray=$fisarray{$fieldname} arraysize=$farraysize{$fieldname}\n";
-                    for $key (keys(%fieldprop)) {
-                        $fprops{$fieldname}->{$key} = $fieldprop{$key};
-                        #print "$key => $fprops{$fieldname}->{$key}\n";
-                    }
-                }
-                # ...or just fieldname
-                elsif ($field =~ /^\s*$NAME\s*$/s)
-                {
-                    $fieldname = $1;
-
-                    # various checks
-                    if ($fieldname =~ /^($RESERVED_WORDS)$/) {
-                        print "$filename: Error: field name '$fieldname' is a reserved word\n"; $ret=1;
-                    }
-                    if ($isabstract) {
-                        print "$filename: Error: an abstract field needs a type in '$msgname'\n"; $ret=1;
-                    }
-                    if ($isarray) {
-                        print "$filename: Error: cannot set array field of the base class in '$msgname'\n"; $ret=1;
-                    }
-                    if ($fieldenum ne '') {
-                        print "$filename: Error: cannot specify enum for base class field in '$msgname'\n"; $ret=1;
-                    }
-                    if ($fieldvalue eq '') {
-                        print "$filename: Error: missing field type in '$msgname'\n"; $ret=1;
-                    }
-
-                    # store
-                    push(@baseclassfieldlist,$fieldname);
-                    $fval{$fieldname} = $fieldvalue;
-                    #print "$msgname baseclassfield=$fieldname value=$fval{$fieldname}\n";
-                }
-                else {$scrap.=$field;}
-            }
-        }
-        $scrap.=$fieldsandproperties;
-        if ($scrap =~ /[^ \t\n]/s)
-        {
-            $scrap =~ s/\n\n+/\n\n/sg;
-            $scrap =~ s/^\n+//s;
-            $scrap =~ s/\n+$//s;
-            print "$filename: Error: some parts not understood in '$msgname':\n"; $ret=1;
-            print "'$scrap'\n";
-        }
-
-        # now generate code
-        prepareForCodeGeneration();
-        if ($generate_class) {
-            if ($classtype eq 'struct') {
-                generateStruct();
-            } else {
-                generateClass();
-            }
-        }
-        if ($generate_descriptor) {
-            generateDescriptorClass();
-        }
-    }
-
-    if ($obsoletesyntax)
-    {
-        print "$filename: Warning: obsolete syntax: convert properties to the '\@' syntax (for example, change customize=true to \@customize(true)), and remove 'properties:' and 'fields:' keywords\n";
-    }
-
-    # remove marker
-    $msg =~ s/<namespace>//s;
-
-    $scrap = $msg;
-    if ($scrap =~ /[^ \t\n]/s)
-    {
-        $scrap =~ s/\n\n+/\n\n/sg;
-        $scrap =~ s/^\n//s;
-        $scrap =~ s/\n$//s;
-        print "$filename: Error: following parts of the input file were not understood:\n"; $ret=1;
-        print "'$scrap'\n";
-    }
-
-    foreach my $i (split("::", $namespacename)) {
-        print H "}; // end namespace $i\n";
-        print CC "}; // end namespace $i\n";
-    }
-    print H "\n";
-    print CC "\n";
-
-    print H "#endif // $hdef\n";
-
-    close(H);
-    close(CC);
-
-    if ($ret)
-    {
-        unlink($hfile);
-        unlink($ccfile);
-    }
-}
-
-
-#
-# prepare for code generation
-#
-# in variables:
-#
-#  $keyword
-#  $classtype
-#  $gap
-#  $omitgetverb
-#  $msgclass
-#  $realmsgclass
-#  $msgbaseclass
-#
-#  $msgdescclass
-#
-#  $fieldcount
-#  @fieldlist
-#  %props
-#
-#  %ftype{fieldname}
-#  %ftypeqname{fieldname}
-#  %fval{fieldname}
-#  %fisabstract{fieldname}
-#  %fispointer{$fieldname}
-#  %fisarray{fieldname}
-#  %farraysize{fieldname}
-#  %fsizetype{fieldname}
-#  %fprops{fieldname}->{propname}
-#
-#  %fkind{fieldname}
-#  %datatype{fieldname}
-#  %argtype{fieldname}
-#  %rettype{fieldname}
-#  %var{fieldname}
-#  %argname{fieldname}
-#  %varsize{fieldname}
-#  %getter{fieldname}
-#  %setter{fieldname}
-#  %alloc{fieldname}
-#  %getsize{fieldname}
-#  %tostring{fieldname}
-#  %fromstring{fieldname}
-#  %maybe_c_str{fieldname}
-#
-
-sub prepareForCodeGeneration()
-{
-    $msgqname = prefixWithNamespace($namespacename, $msgname);
-
-    # determine $msgbaseqname
-    if ($msgbase ne 'void') {
-        my @found = lookupExistingClassName($namespacename, $msgbase);
-        if (@found == 1) {
-            $msgbaseqname = $found[0];
-        } elsif (@found == 0) {
-            print "$filename: Error: '$msgname': unknown base class '$msgbase'\n"; $ret=1;
-            $msgbaseqname = 'cMessage';
-        } else {
-            print "$filename: Error: '$msgname': ambiguous base class '$msgbase'; possibilities: " .join(', ',@found)."\n"; $ret=1;
-            $msgbaseqname = $found[0];
-        }
-    }
-
-    # check base class and determine type of object
-    if ($msgqname eq 'cObject' || $msgqname eq 'cNamedObject' || $msgqname eq 'cOwnedObject') {
-        $classtype = $classtype{$msgqname};  # only for sim_std.msg
-    }
-    elsif ($msgbase eq '') {
-        if ($keyword eq 'message' or $keyword eq 'packet') {
-            $classtype = 'cownedobject';
-        } elsif ($keyword eq 'class') {
-            $classtype = 'cobject'; # Note: we never generate non-cObject classes
-        } elsif ($keyword eq 'struct') {
-            $classtype = 'struct';
-        } else {
-            die 'internal error';
-        }
-        # if announced earlier as noncpolymorphic, accept that.
-        if (grep(/^\Q$msgqname\E$/,@classes)) {
-            if ($classtype{$msgqname} eq 'foreign' && $classtype eq 'cobject') {
-                $classtype = 'foreign';
-            }
-        }
-    }
-    elsif ($msgbase eq 'void') {
-        $classtype = 'foreign';
-    }
-    elsif ($msgbaseqname ne '') {
-        $classtype = $classtype{$msgbaseqname};
-    }
-    else {
-        print "$filename: Error: unknown base class '$msgbase' for '$msgname'\n"; $ret=1;
-        $classtype = 'cobject';
-    }
-
-    # check earlier declarations and register this class
-    if (grep(/^\Q$msgqname\E$/,@classes)) {
-        if (0) { # XXX add condition
-            print "$filename: Error: attempt to redefine '$msgname'\n"; $ret=1;
-        } elsif ($classtype{$msgqname} ne $classtype) {
-            print "$filename: Error: definition of '$msgname' inconsistent with earlier declaration(s)\n"; $ret=1;
-        }
-    } else {
-        push(@classes, $msgqname);
-        $classtype{$msgqname} = $classtype;
-    }
-
-    #
-    # produce all sorts of derived names
-    #
-    $generate_class = $generate_classes && !propertyAsBool($props{"existingClass"});
-    $generate_descriptor = $generate_descriptors && ($props{"descriptor"} ne "false");
-    $generate_setters_in_descriptor = $generate_setters_in_descriptors && ($props{"descriptor"} ne "readonly");
-
-    if (propertyAsBool($props{"customize"})) {
-        $gap = 1;
-        $msgclass = $msgname."_Base";
-        $realmsgclass = $msgname;
-        $msgdescclass = $realmsgclass."Descriptor";
-    } else {
-        $gap = 0;
-        $msgclass = $msgname;
-        $realmsgclass = $msgname;
-        $msgdescclass = $msgclass."Descriptor";
-    }
-    if ($msgbase eq '') {
-        if ($msgqname eq 'cObject') {
-            $msgbaseclass = '';
-        } elsif ($keyword eq 'message') {
-            $msgbaseclass = 'cMessage';
-        } elsif ($keyword eq 'packet') {
-            $msgbaseclass = 'cPacket';
-        } elsif ($keyword eq 'class') {
-            $msgbaseclass = 'cObject';  # note: all classes we generate subclass from cObject!
-        } elsif ($keyword eq 'struct') {
-            $msgbaseclass = '';
-        } else {
-            die 'internal error';
-        }
-    } elsif ($msgbase eq 'void') {
-        $msgbaseclass = '';
-    } else {
-        $msgbaseclass = $msgbaseqname;
-    }
-
-    $omitgetverb = propertyAsBool($props{"omitGetVerb"});
-
-    foreach my $fieldname (@fieldlist)
-    {
-        if ($fisabstract{$fieldname} && !$gap) {
-            print "$filename: Error: abstract fields need '\@customize(true)' property in '$msgname'\n"; $ret=1;
-        }
-
-        if ($generate_class) {
-           if ($classtype{$ftype{$fieldname}} eq 'cownedobject' && ($classtype ne 'cownedobject')) {
-               print "$filename: Error: cannot use cOwnedObject field '$ftype{$fieldname} $fieldname' in struct or non-cOwnedObject class '$msgname'\n"; $ret=1;
-           }
-        }
-
-        # resolve enum namespace
-        my $enumname = $fprops{$fieldname}->{"enum"};
-        if (defined($enumname)) {
-            my @found = lookupExistingEnumName($namespacename, $enumname);
-            if (@found == 1) {
-                $enumqname = $found[0];
-            } elsif (@found == 0) {
-                print "$filename: Error: undeclared enum '$enumname' in field '$fieldname' in '$msgname'\n"; $ret=1;
-                $enumqname = '';
-            } else {
-                print "$filename: Error: ambiguous enum '$enumname' in field '$fieldname' in '$msgname';  possibilities: ".join(', ',@found)."\n"; $ret=1;
-                $enumqname = $found[0];
-            }
-            $fprops{$fieldname}->{"enum"} = $enumqname; # need to modify the property in place
-        }
-
-        # variable name
-        if ($classtype eq 'struct') {
-            $var{$fieldname} = $fieldname;
-        } else {
-            $var{$fieldname} = $fieldname . "_var";
-            $argname{$fieldname} = $fieldname;
-        }
-
-        $varsize{$fieldname} = $fieldname."_arraysize";
-        my $sizetypeprop = $fprops{$fieldname}->{sizetype};
-        $fsizetype{$fieldname} = ($sizetypeprop ne '') ? $sizetypeprop : "unsigned int";
-
-        # method names
-        if ($classtype ne 'struct') {
-            $capfieldname = $fieldname;
-            $capfieldname =~ s/(.)(.*)/uc($1).$2/e;
-            $setter{$fieldname} = "set".$capfieldname;
-            $alloc{$fieldname} = "set".$capfieldname."ArraySize";
-            if ($omitgetverb) {
-                $getter{$fieldname} = $fieldname;
-                $getsize{$fieldname} = $fieldname."ArraySize";
-            } else {
-                $getter{$fieldname} = "get".$capfieldname;
-                $getsize{$fieldname} = "get".$capfieldname."ArraySize";
-            }
-
-            # allow customization of names
-            if ($fprops{$fieldname}->{setter} ne '') {
-                $setter{$fieldname} = $fprops{$fieldname}->{setter};
-            }
-            if ($fprops{$fieldname}->{getter} ne '') {
-                $getter{$fieldname} = $fprops{$fieldname}->{getter};
-            }
-            if ($fprops{$fieldname}->{sizeSetter} ne '') {
-                $alloc{$fieldname} = $fprops{$fieldname}->{sizeSetter};
-            }
-            if ($fprops{$fieldname}->{sizeGetter} ne '') {
-                $getsize{$fieldname} = $fprops{$fieldname}->{sizeGetter};
-            }
-        }
-
-        $ftype = $ftype{$fieldname};
-
-        # determine field data type
-        if ($ftype =~ /^($PRIMITIVE_TYPES)$/) {
-            $fkind{$fieldname} = 'basic';
-            $ftypeqname = '';  #unused
-        }
-        else {
-            $fkind{$fieldname} = 'struct';
-
-            # $ftypeqname
-            my @found = lookupExistingClassName($namespacename, $ftype);
-            if (@found == 1) {
-                $ftypeqname = "::" . $found[0];
-            } elsif (@found == 0) {
-                print "$filename: Error: unknown type '$ftype' for field '$fieldname' in '$msgname'\n"; $ret=1;
-                $ftypeqname = '::cObject';
-            } else {
-                print "$filename: Error: unknown type '$ftype' for field '$fieldname' in '$msgname'; possibilities: " .join(', ',@found)."\n"; $ret=1;
-                $ftypeqname = "::" . $found[0];
-            }
-        }
-        $ftypeqname{$fieldname} = $ftypeqname;  # unused!
-
-        # data type, argument type, conversion to/from string...
-        $maybe_c_str{$fieldname} = "";
-        if ($fkind{$fieldname} eq 'struct') {
-            $datatype{$fieldname} = "$ftype";
-            $argtype{$fieldname} = "const $ftype&";
-            $rettype{$fieldname} = "$ftype&";
-            $tostring{$fieldname} = "";
-            $fromstring{$fieldname} = "";
-            #$fval{$fieldname} = '' unless ($fval{$fieldname} ne '');
-        } elsif ($fkind{$fieldname} eq 'basic') {
-            # defaults:
-            $datatype{$fieldname} = $ftype;
-            $argtype{$fieldname} = $ftype;
-            $rettype{$fieldname} = $ftype;
-            $fval{$fieldname} = '0' unless ($fval{$fieldname} ne '');
-
-            if ($ftype eq "bool") {
-                # $datatype, $argtype, $rettype: default (same as $ftype)
-                $tostring{$fieldname} = "bool2string";
-                $fromstring{$fieldname} = "string2bool";
-                $fval{$fieldname} = 'false' unless ($fval{$fieldname} ne '');
-            } elsif ($ftype =~ /^(char|short|int|long|int8|int16|int32|int8_t|int16_t|int32_t)$/) {
-                # $datatype, $argtype, $rettype, $fval: default (same as $ftype)
-                $tostring{$fieldname} = "long2string";
-                $fromstring{$fieldname} = "string2long";
-            } elsif ($ftype =~ /^unsigned (char|short|int|long)$/) {
-                # $datatype, $argtype, $rettype, $fval: default (same as $ftype)
-                $tostring{$fieldname} = "ulong2string";
-                $fromstring{$fieldname} = "string2ulong";
-            } elsif ($ftype =~ /^(uint8|uint16|uint32|uint8_t|uint16_t|uint32_t)$/) {
-                # $datatype, $argtype, $rettype, $fval: default (same as $ftype)
-                $tostring{$fieldname} = "ulong2string";
-                $fromstring{$fieldname} = "string2ulong";
-            } elsif ($ftype =~ /^(int64|int64_t)$/) {
-                # $datatype, $argtype, $rettype, $fval: default (same as $ftype)
-                $tostring{$fieldname} = "int642string";
-                $fromstring{$fieldname} = "string2int64";
-            } elsif ($ftype =~ /^(uint64|uint64_t)$/) {
-                # $datatype, $argtype, $rettype, $fval: default (same as $ftype)
-                $tostring{$fieldname} = "uint642string";
-                $fromstring{$fieldname} = "string2uint64";
-            } elsif ($ftype eq "float") {
-                # $datatype, $argtype, $rettype, $fval: default (same as $ftype)
-                $tostring{$fieldname} = "double2string";
-                $fromstring{$fieldname} = "string2double";
-            } elsif ($ftype eq "double") {
-                # $datatype, $argtype, $rettype, $fval: default (same as $ftype)
-                $tostring{$fieldname} = "double2string";
-                $fromstring{$fieldname} = "string2double";
-            } elsif ($ftype eq "simtime_t") {
-                # $datatype, $argtype, $rettype, $fval: default (same as $ftype)
-                $tostring{$fieldname} = "double2string";
-                $fromstring{$fieldname} = "string2double";
-            } elsif ($ftype eq "string") {
-                $datatype{$fieldname} = "opp_string";
-                $argtype{$fieldname} = "const char *";
-                $rettype{$fieldname} = "const char *";
-                $tostring{$fieldname} = "oppstring2string";
-                $fromstring{$fieldname} = "";
-                $fval{$fieldname} = '""' unless ($fval{$fieldname} ne '');
-                $maybe_c_str{$fieldname} = ".c_str()";
-            } else {
-                die "internal error - unknown primitive data type '$ftype'";
-            }
-        } else {
-            die 'internal error';
-        }
-    }
-}
-
-
-#
-# print class
-#
-sub generateClass
-{
-    print H "/**\n";
-    print H " * Class generated from <tt>$filename</tt> by opp_msgc.\n";
-    $source =~ s/^/ * /mg;
-    print H " * <pre>\n$source\n * </pre>\n";
-
-    if ($gap)
-    {
-        print H " *\n";
-        print H " * $msgclass is only useful if it gets subclassed, and $realmsgclass is derived from it.\n";
-        print H " * The minimum code to be written for $realmsgclass is the following:\n";
-        print H " *\n";
-        print H " * <pre>\n";
-        print H " * class $exportdef$realmsgclass : public $msgclass\n";
-        print H " * {\n";
-        print H " *   private:\n";
-        print H " *     void copy(const $realmsgclass& other) { ... }\n\n";
-        print H " *   public:\n";
-        if ($classtype eq "cownedobject" || $classtype eq "cnamedobject") {
-            if ($keyword eq "message" or $keyword eq "packet") {
-                print H " *     $realmsgclass(const char *name=NULL, int kind=0) : $msgclass(name,kind) {}\n";
-            } else {
-                print H " *     $realmsgclass(const char *name=NULL) : $msgclass(name) {}\n";
-            }
-        } else {
-            print H " *     $realmsgclass() : $msgclass() {}\n";
-        }
-        print H " *     $realmsgclass(const $realmsgclass& other) : $msgclass(other) {copy(other);}\n";
-        print H " *     $realmsgclass& operator=(const $realmsgclass& other) {if (this==&other) return *this; $msgclass\:\:operator=(other); copy(other); return *this;}\n";
-        if ($classtype eq "cownedobject" || $classtype eq "cnamedobject" || $classtype eq "cobject") {
-            print H " *     virtual $realmsgclass *dup() const {return new $realmsgclass(*this);}\n";
-        }
-        print H " *     // ADD CODE HERE to redefine and implement pure virtual functions from $msgclass\n";
-        print H " * };\n";
-        print H " * </pre>\n";
-        if ($classtype eq "cownedobject" || $classtype eq "cnamedobject" || $classtype eq "cobject") {
-            print H " *\n";
-            print H " * The following should go into a .cc (.cpp) file:\n";
-            print H " *\n";
-            print H " * <pre>\n";
-            print H " * Register_Class($realmsgclass);\n";
-            print H " * </pre>\n";
-        }
-    }
-    print H " */\n";
-    if ($msgbaseclass eq "") {
-        print H "class $exportdef$msgclass\n";
-    } else {
-        print H "class $exportdef$msgclass : public \:\:$msgbaseclass";  # make namespace explicit and absolute to disambiguate the way opp_msgc understood it
-    }
-    if (defined($props{"implements"})) {
-        foreach my $interface (split(',', $props{"implements"})) {
-            $interface =~ s/^\s+|\s+$//g;
-            print H ", public $interface";
-        }
-    }
-    print H "\n{\n";
-    print H "  protected:\n";
-    foreach my $fieldname (@fieldlist)
-    {
-        if ($fispointer{$fieldname}) {
-            print "$filename: Error: pointers not supported yet in '$msgname'\n"; $ret=1; return;
-        }
-        if (!$fisabstract{$fieldname}) {
-            if ($fisarray{$fieldname} && $farraysize{$fieldname} ne '') {
-                print H "    $datatype{$fieldname} $var{$fieldname}\[$farraysize{$fieldname}\];\n";
-            } elsif ($fisarray{$fieldname} && $farraysize{$fieldname} eq '') {
-                print H "    $datatype{$fieldname} *$var{$fieldname}; // array ptr\n";
-                print H "    $fsizetype{$fieldname} $varsize{$fieldname};\n";
-            } else {
-                print H "    $datatype{$fieldname} $var{$fieldname};\n";
-            }
-        }
-    }
-    print H "\n";
-    print H "  private:\n";
-    print H "    void copy(const $msgclass& other);\n\n";
-    print H "  protected:\n";
-    print H "    // protected and unimplemented operator==(), to prevent accidental usage\n";
-    print H "    bool operator==(const $msgclass&);\n";
-    if ($gap) {
-        print H "    // make constructors protected to avoid instantiation\n";
-    } else {
-        print H "\n";
-        print H "  public:\n";
-    }
-    if ($classtype eq "cownedobject" || $classtype eq "cnamedobject") {
-        if ($keyword eq "message" or $keyword eq "packet") {
-            print H "    $msgclass(const char *name=NULL, int kind=0);\n";
-        } else {
-            print H "    $msgclass(const char *name=NULL);\n";
-        }
-    } else {
-        print H "    $msgclass();\n";
-    }
-    print H "    $msgclass(const $msgclass& other);\n";
-    if ($gap) {
-        print H "    // make assignment operator protected to force the user override it\n";
-        print H "    $msgclass& operator=(const $msgclass& other);\n";
-        print H "\n";
-        print H "  public:\n";
-    }
-    print H "    virtual ~$msgclass();\n";
-    if (!$gap) {
-        print H "    $msgclass& operator=(const $msgclass& other);\n";
-    }
-    if ($gap) {
-        print H "    virtual $msgclass *dup() const {throw cRuntimeError(\"You forgot to manually add a dup() function to class $realmsgclass\");}\n";
-    } else {
-        print H "    virtual $msgclass *dup() const {return new $msgclass(*this);}\n";
-    }
-    print H "    virtual void parsimPack(cCommBuffer *b);\n";
-    print H "    virtual void parsimUnpack(cCommBuffer *b);\n";
-    print H "\n";
-    print H "    // field getter/setter methods\n";
-    foreach my $fieldname (@fieldlist)
-    {
-        if ($fisabstract{$fieldname}) {
-            $pure = ' = 0';
-        } else {
-            $pure = '';
-        }
-        $isstruct = ($fkind{$fieldname} eq 'struct');
-        $constifprimitivetype = (!$isstruct ? ' const' : '');
-        if ($fisarray{$fieldname} && $farraysize{$fieldname} ne '') {
-            print H "    virtual $fsizetype{$fieldname} $getsize{$fieldname}() const$pure;\n";
-            print H "    virtual $rettype{$fieldname} $getter{$fieldname}($fsizetype{$fieldname} k)$constifprimitivetype$pure;\n";
-            print H "    virtual const $rettype{$fieldname} $getter{$fieldname}($fsizetype{$fieldname} k) const {return const_cast<$msgclass*>(this)->$getter{$fieldname}(k);}\n" if ($isstruct);
-            print H "    virtual void $setter{$fieldname}($fsizetype{$fieldname} k, $argtype{$fieldname} $argname{$fieldname})$pure;\n";
-        } elsif ($fisarray{$fieldname} && $farraysize{$fieldname} eq '') {
-            print H "    virtual void $alloc{$fieldname}($fsizetype{$fieldname} size)$pure;\n";
-            print H "    virtual $fsizetype{$fieldname} $getsize{$fieldname}() const$pure;\n";
-            print H "    virtual $rettype{$fieldname} $getter{$fieldname}($fsizetype{$fieldname} k)$constifprimitivetype$pure;\n";
-            print H "    virtual const $rettype{$fieldname} $getter{$fieldname}($fsizetype{$fieldname} k) const {return const_cast<$msgclass*>(this)->$getter{$fieldname}(k);}\n" if ($isstruct);
-            print H "    virtual void $setter{$fieldname}($fsizetype{$fieldname} k, $argtype{$fieldname} $argname{$fieldname})$pure;\n";
-        } else {
-            print H "    virtual $rettype{$fieldname} $getter{$fieldname}()$constifprimitivetype$pure;\n";
-            print H "    virtual const $rettype{$fieldname} $getter{$fieldname}() const {return const_cast<$msgclass*>(this)->$getter{$fieldname}();}\n" if ($isstruct);
-            print H "    virtual void $setter{$fieldname}($argtype{$fieldname} $argname{$fieldname})$pure;\n";
-        }
-    }
-    print H "};\n\n";
-
-    if (!$gap) {
-        if ($classtype eq "cownedobject" || $classtype eq "cnamedobject" || $classtype eq "cobject") {
-            print CC "Register_Class($msgclass);\n\n";
-        }
-        print H "inline void doPacking(cCommBuffer *b, $realmsgclass& obj) {obj.parsimPack(b);}\n";
-        print H "inline void doUnpacking(cCommBuffer *b, $realmsgclass& obj) {obj.parsimUnpack(b);}\n\n";
-    }
-
-    if ($classtype eq "cownedobject" || $classtype eq "cnamedobject") {
-        if ($keyword eq "message" or $keyword eq "packet") {
-            # CAREFUL when assigning values to existing members gets implemented!
-            # The msg kind passed to the ctor should take priority!!!
-            print CC "$msgclass\:\:$msgclass(const char *name, int kind) : \:\:$msgbaseclass(name,kind)\n";
-        } else {
-            if ($msgbaseclass eq "") {
-                print CC "$msgclass\:\:$msgclass(const char *name)\n";
-            } else {
-                print CC "$msgclass\:\:$msgclass(const char *name) : \:\:$msgbaseclass(name)\n";
-            }
-        }
-    } else {
-        if ($msgbaseclass eq "") {
-            print CC "$msgclass\:\:$msgclass()\n";
-        } else {
-            print CC "$msgclass\:\:$msgclass() : \:\:$msgbaseclass()\n";
-        }
-    }
-    print CC "{\n";
-    #print CC "    (void)static_cast<cObject *>(this); //sanity check\n" if ($fieldclasstype eq 'cobject');
-    #print CC "    (void)static_cast<cNamedObject *>(this); //sanity check\n" if ($fieldclasstype eq 'cnamedobject');
-    #print CC "    (void)static_cast<cOwnedObject *>(this); //sanity check\n" if ($fieldclasstype eq 'cownedobject');
-    foreach my $fieldname (@baseclassfieldlist)
-    {
-        $capfieldname = $fieldname;
-        $capfieldname =~ s/(.)(.*)/uc($1).$2/e;
-        $setter = "set".$capfieldname;
-        print CC "    this->$setter($fval{$fieldname});\n";
-    }
-    print CC "\n" if (@baseclassfieldlist!=() && @fieldlist!=());
-    foreach my $fieldname (@fieldlist)
-    {
-        if (!$fisabstract{$fieldname}) {
-            if ($fisarray{$fieldname} && $farraysize{$fieldname} ne '') {
-                if ($fkind{$fieldname} eq 'basic') {
-                    print CC "    for ($fsizetype{$fieldname} i=0; i<$farraysize{$fieldname}; i++)\n";
-                    print CC "        this->$var{$fieldname}\[i\] = $fval{$fieldname};\n";
-                }
-                if ($classtype{$ftype{$fieldname}} eq 'cownedobject') {
-                  print CC "    for ($fsizetype{$fieldname} i=0; i<$farraysize{$fieldname}; i++)\n";
-                  print CC "        take(&(this->$var{$fieldname}\[i\]));\n";
-                }
-            } elsif ($fisarray{$fieldname} && $farraysize{$fieldname} eq '') {
-                print CC "    $varsize{$fieldname} = 0;\n";
-                print CC "    this->$var{$fieldname} = 0;\n";
-            } else {
-                if ($fval{$fieldname} ne '') {
-                  print CC "    this->$var{$fieldname} = $fval{$fieldname};\n";
-                }
-                if ($classtype{$ftype{$fieldname}} eq 'cownedobject') {
-                  print CC "    take(&(this->$var{$fieldname}));\n";
-                }
-            }
-        }
-    }
-    print CC "}\n\n";
-    if ($msgbaseclass eq "") {
-        print CC "$msgclass\:\:$msgclass(const $msgclass& other)\n";
-    } else {
-        print CC "$msgclass\:\:$msgclass(const $msgclass& other) : \:\:$msgbaseclass(other)\n";
-    }
-    print CC "{\n";
-    foreach my $fieldname (@fieldlist)
-    {
-      if (!$fisabstract{$fieldname}) {
-        if ($fisarray{$fieldname} && $farraysize{$fieldname} ne '') {
-          if ($classtype{$ftype{$fieldname}} eq 'cownedobject') {
-            print CC "    for ($fsizetype{$fieldname} i=0; i<$farraysize{$fieldname}; i++)\n";
-            print CC "        take(&(this->$var{$fieldname}\[i\]));\n";
-          }
-        } elsif ($fisarray{$fieldname} && $farraysize{$fieldname} eq '') {
-          print CC "    $varsize{$fieldname} = 0;\n";
-          print CC "    this->$var{$fieldname} = 0;\n";
-        } elsif (!$fisarray{$fieldname} && $classtype{$ftype{$fieldname}} eq 'cownedobject') {
-          print CC "    take(&(this->$var{$fieldname}));\n";
-        }
-      }
-    }
-    print CC "    copy(other);\n";
-    print CC "}\n\n";
-    print CC "$msgclass\:\:~$msgclass()\n";
-    print CC "{\n";
-    foreach my $fieldname (@fieldlist)
-    {
-        if (!$fisabstract{$fieldname}) {
-            if ($classtype{$ftype{$fieldname}} eq 'cownedobject') {
-                if (!$fisarray{$fieldname}) {
-                    print CC "    drop(&(this->$var{$fieldname}));\n";
-                } elsif ($farraysize{$fieldname} ne '') {
-                    print CC "    for ($fsizetype{$fieldname} i=0; i<$farraysize{$fieldname}; i++)\n";
-                    print CC "        drop(&(this->$var{$fieldname}\[i\]));\n";
-                } else {
-                    print CC "    for ($fsizetype{$fieldname} i=0; i<$varsize{$fieldname}; i++)\n";
-                    print CC "        drop(&(this->$var{$fieldname}\[i\]));\n";
-                }
-            }
-            if ($fisarray{$fieldname} && $farraysize{$fieldname} eq '') {
-                print CC "    delete [] $var{$fieldname};\n";
-            }
-        }
-    }
-    print CC "}\n\n";
-    print CC "$msgclass& $msgclass\:\:operator=(const $msgclass& other)\n";
-    print CC "{\n";
-    print CC "    if (this==&other) return *this;\n";
-    if ($msgbaseclass ne "") {
-        print CC "    \:\:$msgbaseclass\:\:operator=(other);\n";
-    }
-    print CC "    copy(other);\n";
-    print CC "    return *this;\n";
-    print CC "}\n\n";
-    print CC "void $msgclass\:\:copy(const $msgclass& other)\n";
-    print CC "{\n";
-    foreach my $fieldname (@fieldlist)
-    {
-        if (!$fisabstract{$fieldname}) {
-            if ($fisarray{$fieldname} && $farraysize{$fieldname} ne '') {
-                print CC "    for ($fsizetype{$fieldname} i=0; i<$farraysize{$fieldname}; i++)\n";
-                print CC "        this->$var{$fieldname}\[i\] = other.$var{$fieldname}\[i\];\n";
-                if ($classtype{$ftype{$fieldname}} eq 'cownedobject') {
-                    print CC "    for ($fsizetype{$fieldname} i=0; i<$farraysize{$fieldname}; i++)\n";
-                    print CC "        this->$var{$fieldname}\[i\].setName(other.$var{$fieldname}\[i\].getName());\n";
-                }
-            } elsif ($fisarray{$fieldname} && $farraysize{$fieldname} eq '') {
-                print CC "    delete [] this->$var{$fieldname};\n";
-                print CC "    this->$var{$fieldname} = (other.$varsize{$fieldname}==0) ? NULL : new $datatype{$fieldname}\[other.$varsize{$fieldname}\];\n";
-                print CC "    $varsize{$fieldname} = other.$varsize{$fieldname};\n";
-                print CC "    for ($fsizetype{$fieldname} i=0; i<$varsize{$fieldname}; i++)\n";
-                if ($classtype{$ftype{$fieldname}} eq 'cownedobject') {
-                    print CC "    {\n";
-                    print CC "        take(&(this->$var{$fieldname}\[i\]));\n";
-                    print CC "        this->$var{$fieldname}\[i\] = other.$var{$fieldname}\[i\];\n";
-                    print CC "        this->$var{$fieldname}\[i\].setName(other.$var{$fieldname}\[i\].getName());\n";
-                    print CC "    }\n";
-                } else {
-                    print CC "        this->$var{$fieldname}\[i\] = other.$var{$fieldname}\[i\];\n";
-                }
-            } else {
-                print CC "    this->$var{$fieldname} = other.$var{$fieldname};\n";
-                if (!$fisarray{$fieldname} && ($classtype{$ftype{$fieldname}} eq 'cownedobject' || $classtype{$ftype{$fieldname}} eq 'cnamedobject')) {
-                    print CC "    this->$var{$fieldname}.setName(other.$var{$fieldname}.getName());\n";
-                }
-            }
-        }
-    }
-    print CC "}\n\n";
-
-    #
-    # Note: This class may not be derived from cOwnedObject, and then this parsimPack()/
-    # parsimUnpack() is NOT that of cOwnedObject. However it's still needed because a
-    # "friend" doPacking() function could not access protected members otherwise.
-    #
-    print CC "void $msgclass\:\:parsimPack(cCommBuffer *b)\n";
-    print CC "{\n";
-    if ($msgbaseclass ne "") {
-        if ($classtype eq "cownedobject" || $classtype eq "cnamedobject" || $classtype eq "cobject") {
-            print CC "    \:\:$msgbaseclass\:\:parsimPack(b);\n" unless ($msgbaseclass eq "cObject");
-        } else {
-            print CC "    doPacking(b,(\:\:$msgbaseclass&)*this);\n"; # this would do for cOwnedObject too, but the other is nicer
-        }
-    }
-    foreach my $fieldname (@fieldlist)
-    {
-        if (propertyAsBool($fprops{$fieldname}->{nopack})) {
-            # @nopack specified
-        } elsif ($fisabstract{$fieldname}) {
-            print CC "    // field $fieldname is abstract -- please do packing in customized class\n";
-        } else {
-            if ($fisarray{$fieldname} && $farraysize{$fieldname} ne '') {
-                print CC "    doPacking(b,this->$var{$fieldname},$farraysize{$fieldname});\n";
-            } elsif ($fisarray{$fieldname} && $farraysize{$fieldname} eq '') {
-                print CC "    b->pack($varsize{$fieldname});\n";
-                print CC "    doPacking(b,this->$var{$fieldname},$varsize{$fieldname});\n";
-            } else {
-                print CC "    doPacking(b,this->$var{$fieldname});\n";
-            }
-        }
-    }
-    print CC "}\n\n";
-
-    print CC "void $msgclass\:\:parsimUnpack(cCommBuffer *b)\n";
-    print CC "{\n";
-    if ($msgbaseclass ne "") {
-        if ($classtype eq "cownedobject" || $classtype eq "cnamedobject" || $classtype eq "cobject") {
-            print CC "    \:\:$msgbaseclass\:\:parsimUnpack(b);\n" unless ($msgbaseclass eq "cObject");
-        } else {
-            print CC "    doUnpacking(b,(\:\:$msgbaseclass&)*this);\n"; # this would do for cOwnedObject too, but the other is nicer
-        }
-    }
-    foreach my $fieldname (@fieldlist)
-    {
-        if (propertyAsBool($fprops{$fieldname}->{nopack})) {
-            # @nopack specified
-        } elsif ($fisabstract{$fieldname}) {
-            print CC "    // field $fieldname is abstract -- please do unpacking in customized class\n";
-        } else {
-            if ($fisarray{$fieldname} && $farraysize{$fieldname} ne '') {
-                print CC "    doUnpacking(b,this->$var{$fieldname},$farraysize{$fieldname});\n";
-            } elsif ($fisarray{$fieldname} && $farraysize{$fieldname} eq '') {
-                print CC "    delete [] this->$var{$fieldname};\n";
-                print CC "    b->unpack($varsize{$fieldname});\n";
-                print CC "    if ($varsize{$fieldname}==0) {\n";
-                print CC "        this->$var{$fieldname} = 0;\n";
-                print CC "    } else {\n";
-                print CC "        this->$var{$fieldname} = new $datatype{$fieldname}\[$varsize{$fieldname}\];\n";
-                print CC "        doUnpacking(b,this->$var{$fieldname},$varsize{$fieldname});\n";
-                print CC "    }\n";
-            } else {
-                print CC "    doUnpacking(b,this->$var{$fieldname});\n";
-            }
-        }
-    }
-    print CC "}\n\n";
-
-    foreach my $fieldname (@fieldlist)
-    {
-        if (!$fisabstract{$fieldname}) {
-            $isstruct = ($fkind{$fieldname} eq 'struct');
-            $constifprimitivetype = (!$isstruct ? ' const' : '');
-            if ($fisarray{$fieldname} && $farraysize{$fieldname} ne '') {
-                print CC "$fsizetype{$fieldname} $msgclass\:\:$getsize{$fieldname}() const\n";
-                print CC "{\n";
-                print CC "    return $farraysize{$fieldname};\n";
-                print CC "}\n\n";
-                print CC "$rettype{$fieldname} $msgclass\:\:$getter{$fieldname}($fsizetype{$fieldname} k)$constifprimitivetype\n";
-                print CC "{\n";
-                print CC "    if (k>=$farraysize{$fieldname}) throw cRuntimeError(\"Array of size $farraysize{$fieldname} indexed by \%lu\", (unsigned long)k);\n";
-                print CC "    return $var{$fieldname}\[k\]$maybe_c_str{$fieldname};\n";
-                print CC "}\n\n";
-                print CC "void $msgclass\:\:$setter{$fieldname}($fsizetype{$fieldname} k, $argtype{$fieldname} $argname{$fieldname})\n";
-                print CC "{\n";
-                print CC "    if (k>=$farraysize{$fieldname}) throw cRuntimeError(\"Array of size $farraysize{$fieldname} indexed by \%lu\", (unsigned long)k);\n";
-                print CC "    this->$var{$fieldname}\[k\] = $argname{$fieldname};\n";
-                print CC "}\n\n";
-            } elsif ($fisarray{$fieldname} && $farraysize{$fieldname} eq '') {
-                print CC "void $msgclass\:\:$alloc{$fieldname}($fsizetype{$fieldname} size)\n";
-                print CC "{\n";
-                print CC "    $datatype{$fieldname} *$var{$fieldname}2 = (size==0) ? NULL : new $datatype{$fieldname}\[size\];\n";
-                print CC "    $fsizetype{$fieldname} sz = $varsize{$fieldname} < size ? $varsize{$fieldname} : size;\n";
-                print CC "    for ($fsizetype{$fieldname} i=0; i<sz; i++)\n";
-                print CC "        $var{$fieldname}2\[i\] = this->$var{$fieldname}\[i\];\n";
-                if ($fkind{$fieldname} eq 'basic') {
-                    print CC "    for ($fsizetype{$fieldname} i=sz; i<size; i++)\n";
-                    print CC "        $var{$fieldname}2\[i\] = 0;\n";
-                }
-                if ($classtype{$ftype{$fieldname}} eq 'cownedobject') {
-                    print CC "    for ($fsizetype{$fieldname} i=sz; i<size; i++)\n";
-                    print CC "        take(&($var{$fieldname}2\[i\]));\n";
-                }
-                print CC "    $varsize{$fieldname} = size;\n";
-                print CC "    delete [] this->$var{$fieldname};\n";
-                print CC "    this->$var{$fieldname} = $var{$fieldname}2;\n";
-                print CC "}\n\n";
-                print CC "$fsizetype{$fieldname} $msgclass\:\:$getsize{$fieldname}() const\n";
-                print CC "{\n";
-                print CC "    return $varsize{$fieldname};\n";
-                print CC "}\n\n";
-                print CC "$rettype{$fieldname} $msgclass\:\:$getter{$fieldname}($fsizetype{$fieldname} k)$constifprimitivetype\n";
-                print CC "{\n";
-                print CC "    if (k>=$varsize{$fieldname}) throw cRuntimeError(\"Array of size \%d indexed by \%d\", $varsize{$fieldname}, k);\n";
-                print CC "    return $var{$fieldname}\[k\]$maybe_c_str{$fieldname};\n";
-                print CC "}\n\n";
-                print CC "void $msgclass\:\:$setter{$fieldname}($fsizetype{$fieldname} k, $argtype{$fieldname} $argname{$fieldname})\n";
-                print CC "{\n";
-                print CC "    if (k>=$varsize{$fieldname}) throw cRuntimeError(\"Array of size \%d indexed by \%d\", $varsize{$fieldname}, k);\n";
-                print CC "    this->$var{$fieldname}\[k\] = $argname{$fieldname};\n";
-                print CC "}\n\n";
-            } else {
-                print CC "$rettype{$fieldname} $msgclass\:\:$getter{$fieldname}()$constifprimitivetype\n";
-                print CC "{\n";
-                print CC "    return $var{$fieldname}$maybe_c_str{$fieldname};\n";
-                print CC "}\n\n";
-                print CC "void $msgclass\:\:$setter{$fieldname}($argtype{$fieldname} $argname{$fieldname})\n";
-                print CC "{\n";
-                print CC "    this->$var{$fieldname} = $argname{$fieldname};\n";
-                print CC "}\n\n";
-            }
-        }
-    }
-}
-
-
-#
-# print struct
-#
-sub generateStruct
-{
-    print H "/**\n";
-    print H " * Struct generated from $filename by opp_msgc.\n";
-    print H " */\n";
-    if ($msgbaseclass eq "") {
-        print H "struct $exportdef$msgclass\n";
-    } else {
-        print H "struct $exportdef$msgclass : public \:\:$msgbaseclass\n";
-    }
-    print H "{\n";
-    print H "    $msgclass();\n";
-    foreach my $fieldname (@fieldlist)
-    {
-        if ($fisarray{$fieldname}) {
-            print H "    $datatype{$fieldname} $var{$fieldname}\[$farraysize{$fieldname}\];\n";
-        } else {
-            print H "    $datatype{$fieldname} $var{$fieldname};\n";
-        }
-    }
-    print H "};\n\n";
-
-    print H "void $exportdef"."doPacking(cCommBuffer *b, $msgclass& a);\n";
-    print H "void $exportdef"."doUnpacking(cCommBuffer *b, $msgclass& a);\n\n";
-
-    print CC "$msgclass\:\:$msgclass()\n";
-    print CC "{\n";
-    foreach my $fieldname (@baseclassfieldlist)
-    {
-        print CC "    this->$fieldname = $fval{$fieldname};\n";
-    }
-    print CC "\n" if (@baseclassfieldlist!=() && @fieldlist!=());
-    foreach my $fieldname (@fieldlist)
-    {
-        die "abstract field not possible in struct" if ($fisabstract{$fieldname});
-        die "cOwnedObject field not possible in struct" if ($classtype{$ftype{$fieldname}} eq 'cownedobject');
-        die "dynamic array not possible in struct" if ($fisarray{$fieldname} && $farraysize{$fieldname} eq '');
-        if ($fisarray{$fieldname} && $farraysize{$fieldname} ne '') {
-            if ($fkind{$fieldname} eq 'basic') {
-                print CC "    for ($fsizetype{$fieldname} i=0; i<$farraysize{$fieldname}; i++)\n";
-                print CC "        $var{$fieldname}\[i\] = $fval{$fieldname};\n";
-            }
-        } else {
-            if ($fval{$fieldname} ne '') {
-                print CC "    $var{$fieldname} = $fval{$fieldname};\n";
-            }
-        }
-    }
-    print CC "}\n\n";
-    print CC "void doPacking(cCommBuffer *b, $msgclass& a)\n";
-    print CC "{\n";
-    if ($msgbaseclass ne "") {
-        print CC "    doPacking(b,(\:\:$msgbaseclass&)a);\n";
-    }
-    foreach my $fieldname (@fieldlist)
-    {
-        if ($fisarray{$fieldname}) {
-            print CC "    doPacking(b,a.$var{$fieldname},$farraysize{$fieldname});\n";
-        } else {
-            print CC "    doPacking(b,a.$var{$fieldname});\n";
-        }
-    }
-    print CC "}\n\n";
-
-    print CC "void doUnpacking(cCommBuffer *b, $msgclass& a)\n";
-    print CC "{\n";
-    if ($msgbaseclass ne "") {
-        print CC "    doUnpacking(b,(\:\:$msgbaseclass&)a);\n";
-    }
-    foreach my $fieldname (@fieldlist)
-    {
-        if ($fisarray{$fieldname}) {
-            print CC "    doUnpacking(b,a.$var{$fieldname},$farraysize{$fieldname});\n";
-        } else {
-            print CC "    doUnpacking(b,a.$var{$fieldname});\n";
-        }
-    }
-    print CC "}\n\n";
-}
-
-
-#
-# print descriptor class
-#
-sub generateDescriptorClass
-{
-    print CC "class $msgdescclass : public cClassDescriptor\n";
-    print CC "{\n";
-    print CC "  private:\n";
-    print CC "    mutable const char **propertynames;\n";
-    print CC "  public:\n";
-    print CC "    $msgdescclass();\n";
-    print CC "    virtual ~$msgdescclass();\n";
-    print CC "\n";
-    print CC "    virtual bool doesSupport(cObject *obj) const;\n";
-    print CC "    virtual const char **getPropertyNames() const;\n";
-    print CC "    virtual const char *getProperty(const char *propertyname) const;\n";
-    print CC "    virtual int getFieldCount() const;\n";
-    print CC "    virtual const char *getFieldName(int field) const;\n";
-    print CC "    virtual int findField(const char *fieldName) const;\n";
-    print CC "    virtual unsigned int getFieldTypeFlags(int field) const;\n";
-    print CC "    virtual const char *getFieldTypeString(int field) const;\n";
-    print CC "    virtual const char **getFieldPropertyNames(int field) const;\n";
-    print CC "    virtual const char *getFieldProperty(int field, const char *propertyname) const;\n";
-    print CC "\n";
-    print CC "    virtual int getFieldArraySize(void *object, int field) const;\n";
-    print CC "    virtual std::string getFieldValueAsString(void *object, int field, int i) const;\n";
-    print CC "    virtual bool setFieldValueAsString(void *object, int field, int i, const char *value) const;\n";
-    print CC "\n";
-    print CC "    virtual const char *getFieldStructName(int field) const;\n";
-    print CC "    virtual void *getFieldStructValuePointer(void *object, int field, int i) const;\n";
-    print CC "};\n\n";
-
-    # register class
-    print CC "Register_ClassDescriptor($msgdescclass);\n\n";
-
-    # ctor, dtor
-    $fieldcount = $#fieldlist+1;
-    my $qualifiedrealmsgclass = prefixWithNamespace($namespacename, $realmsgclass);
-    print CC "$msgdescclass\:\:$msgdescclass() : cClassDescriptor(\"$qualifiedrealmsgclass\", \"$msgbaseclass\")\n";
-    print CC "{\n";
-    print CC "    propertynames = NULL;\n";
-    print CC "}\n";
-    print CC "\n";
-
-    print CC "$msgdescclass\:\:~$msgdescclass()\n";
-    print CC "{\n";
-    print CC "    delete[] propertynames;\n";
-    print CC "}\n";
-    print CC "\n";
-
-    # doesSupport()
-    print CC "bool $msgdescclass\:\:doesSupport(cObject *obj) const\n";
-    print CC "{\n";
-    print CC "    return dynamic_cast<$msgclass *>(obj)!=NULL;\n";
-    print CC "}\n";
-    print CC "\n";
-
-    # getPropertyNames()
-    print CC "const char **$msgdescclass\:\:getPropertyNames() const\n";
-    print CC "{\n";
-    print CC "    if (!propertynames) {\n";
-    print CC "        static const char *names[] = { ";
-    for my $key (keys %props) {
-        print CC "\"$key\", ";
-    }
-    print CC " NULL };\n";
-    print CC "        cClassDescriptor *basedesc = getBaseClassDescriptor();\n";
-    print CC "        const char **basenames = basedesc ? basedesc->getPropertyNames() : NULL;\n";
-    print CC "        propertynames = mergeLists(basenames, names);\n";
-    print CC "    }\n";
-    print CC "    return propertynames;\n";
-    print CC "}\n";
-    print CC "\n";
-
-    # getProperty()
-    print CC "const char *$msgdescclass\:\:getProperty(const char *propertyname) const\n";
-    print CC "{\n";
-    for my $key (keys %props) {
-        $prop = quote($props{$key});
-        print CC "    if (!strcmp(propertyname,\"$key\")) return \"$prop\";\n";
-    }
-    print CC "    cClassDescriptor *basedesc = getBaseClassDescriptor();\n";
-    print CC "    return basedesc ? basedesc->getProperty(propertyname) : NULL;\n";
-    print CC "}\n";
-    print CC "\n";
-
-    # getFieldCount()
-    print CC "int $msgdescclass\:\:getFieldCount() const\n";
-    print CC "{\n";
-    print CC "    cClassDescriptor *basedesc = getBaseClassDescriptor();\n";
-    print CC "    return basedesc ? $fieldcount+basedesc->getFieldCount() : $fieldcount;\n";
-    print CC "}\n";
-    print CC "\n";
-
-    # getFieldTypeFlags()
-    print CC "unsigned int $msgdescclass\:\:getFieldTypeFlags(int field) const\n";
-    print CC "{\n";
-    print CC "    cClassDescriptor *basedesc = getBaseClassDescriptor();\n";
-    print CC "    if (basedesc) {\n";
-    print CC "        if (field < basedesc->getFieldCount())\n";
-    print CC "            return basedesc->getFieldTypeFlags(field);\n";
-    print CC "        field -= basedesc->getFieldCount();\n";
-    print CC "    }\n";
-    if ($fieldcount == 0) {
-        print CC "    return 0;\n";
-    } else {
-        print CC "    static unsigned int fieldTypeFlags[] = {\n";
-        for (my $i=0; $i<$fieldcount; $i++)
-        {
-            @flags = ();
-            $fieldname = $fieldlist[$i];
-            push(@flags, "FD_ISARRAY") if ($fisarray{$fieldname});
-            push(@flags, "FD_ISCOMPOUND") if ($fkind{$fieldname} eq 'struct');
-            push(@flags, "FD_ISPOINTER") if ($fispointer{$fieldname});
-            push(@flags, "FD_ISCOBJECT") if ($classtype{$ftype{$fieldname}} eq 'cobject' || $classtype{$ftype{$fieldname}} eq 'cnamedobject');
-            push(@flags, "FD_ISCOBJECT | FD_ISCOWNEDOBJECT") if ($classtype{$ftype{$fieldname}} eq 'cownedobject');
-
-            my $editable = propertyAsBool($fprops{$fieldname}->{editable});
-            push(@flags, "FD_ISEDITABLE") if ($editable || ($generate_setters_in_descriptor && $fkind{$fieldname} eq 'basic'));
-            $flags = join(" | ", @flags);
-            $flags = "0" if (@flags==());
-            print CC "        $flags,\n";
-        }
-        print CC "    };\n";
-        print CC "    return (field>=0 && field<$fieldcount) ? fieldTypeFlags[field] : 0;\n";
-    }
-    print CC "}\n";
-    print CC "\n";
-
-    # getFieldName()
-    print CC "const char *$msgdescclass\:\:getFieldName(int field) const\n";
-    print CC "{\n";
-    print CC "    cClassDescriptor *basedesc = getBaseClassDescriptor();\n";
-    print CC "    if (basedesc) {\n";
-    print CC "        if (field < basedesc->getFieldCount())\n";
-    print CC "            return basedesc->getFieldName(field);\n";
-    print CC "        field -= basedesc->getFieldCount();\n";
-    print CC "    }\n";
-    if ($fieldcount == 0) {
-        print CC "    return NULL;\n";
-    } else {
-        print CC "    static const char *fieldNames[] = {\n";
-        for (my $i=0; $i<$fieldcount; $i++)
-        {
-            print CC "        \"$fieldlist[$i]\",\n";
-        }
-        print CC "    };\n";
-        print CC "    return (field>=0 && field<$fieldcount) ? fieldNames[field] : NULL;\n";
-    }
-    print CC "}\n";
-    print CC "\n";
-
-    # findField()
-    print CC "int $msgdescclass\:\:findField(const char *fieldName) const\n";
-    print CC "{\n";
-    print CC "    cClassDescriptor *basedesc = getBaseClassDescriptor();\n";
-    if ($fieldcount > 0) {
-        print CC "    int base = basedesc ? basedesc->getFieldCount() : 0;\n";
-        for (my $i=0; $i<$fieldcount; $i++)
-        {
-            my $c = substr($fieldlist[$i], 0, 1);
-            print CC "    if (fieldName[0]=='$c' && strcmp(fieldName, \"$fieldlist[$i]\")==0) return base+$i;\n";
-        }
-    }
-    print CC "    return basedesc ? basedesc->findField(fieldName) : -1;\n";
-    print CC "}\n";
-    print CC "\n";
-
-    # getFieldTypeString()
-    print CC "const char *$msgdescclass\:\:getFieldTypeString(int field) const\n";
-    print CC "{\n";
-    print CC "    cClassDescriptor *basedesc = getBaseClassDescriptor();\n";
-    print CC "    if (basedesc) {\n";
-    print CC "        if (field < basedesc->getFieldCount())\n";
-    print CC "            return basedesc->getFieldTypeString(field);\n";
-    print CC "        field -= basedesc->getFieldCount();\n";
-    print CC "    }\n";
-    if ($fieldcount == 0) {
-        print CC "    return NULL;\n";
-    } else {
-        print CC "    static const char *fieldTypeStrings[] = {\n";
-        for (my $i=0; $i<$fieldcount; $i++)
-        {
-            print CC "        \"$ftype{$fieldlist[$i]}\",\n"; # note: NOT $fieldtypeqname! that's getFieldStructName()
-        }
-        print CC "    };\n";
-        print CC "    return (field>=0 && field<$fieldcount) ? fieldTypeStrings[field] : NULL;\n";
-    }
-    print CC "}\n";
-    print CC "\n";
-
-    # getFieldPropertyNames()
-    print CC "const char **$msgdescclass\:\:getFieldPropertyNames(int field) const\n";
-    print CC "{\n";
-    print CC "    cClassDescriptor *basedesc = getBaseClassDescriptor();\n";
-    print CC "    if (basedesc) {\n";
-    print CC "        if (field < basedesc->getFieldCount())\n";
-    print CC "            return basedesc->getFieldPropertyNames(field);\n";
-    print CC "        field -= basedesc->getFieldCount();\n";
-    print CC "    }\n";
-    print CC "    switch (field) {\n";
-    for (my $i=0; $i<$fieldcount; $i++)
-    {
-        my $fieldname = $fieldlist[$i];
-        my $ref = $fprops{$fieldname};
-        if (keys(%$ref) != ()) {
-            print CC "        case $i: {\n";
-            print CC "            static const char *names[] = { ";
-            for my $key (keys %$ref) {
-                print CC "\"$key\", ";
-            }
-            print CC " NULL };\n";
-            print CC "            return names;\n";
-            print CC "        }\n";
-        }
-    }
-    print CC "        default: return NULL;\n";
-    print CC "    }\n";
-    print CC "}\n";
-    print CC "\n";
-
-    # getFieldProperty()
-    print CC "const char *$msgdescclass\:\:getFieldProperty(int field, const char *propertyname) const\n";
-    print CC "{\n";
-    print CC "    cClassDescriptor *basedesc = getBaseClassDescriptor();\n";
-    print CC "    if (basedesc) {\n";
-    print CC "        if (field < basedesc->getFieldCount())\n";
-    print CC "            return basedesc->getFieldProperty(field, propertyname);\n";
-    print CC "        field -= basedesc->getFieldCount();\n";
-    print CC "    }\n";
-    print CC "    switch (field) {\n";
-    for (my $i=0; $i<$fieldcount; $i++)
-    {
-        my $fieldname = $fieldlist[$i];
-        my $ref = $fprops{$fieldname};
-        if (keys(%$ref) != ()) {
-            print CC "        case $i:\n";
-            for my $key (keys %$ref) {
-                $prop = quote($fprops{$fieldname}->{$key});
-                print CC "            if (!strcmp(propertyname,\"$key\")) return \"$prop\";\n";
-            }
-            print CC "            return NULL;\n";
-        }
-    }
-    print CC "        default: return NULL;\n";
-    print CC "    }\n";
-    print CC "}\n";
-    print CC "\n";
-
-    # getFieldArraySize()
-    print CC "int $msgdescclass\:\:getFieldArraySize(void *object, int field) const\n";
-    print CC "{\n";
-    print CC "    cClassDescriptor *basedesc = getBaseClassDescriptor();\n";
-    print CC "    if (basedesc) {\n";
-    print CC "        if (field < basedesc->getFieldCount())\n";
-    print CC "            return basedesc->getFieldArraySize(object,field);\n";
-    print CC "        field -= basedesc->getFieldCount();\n";
-    print CC "    }\n";
-    print CC "    $msgclass *pp = ($msgclass *)object; (void)pp;\n";
-    print CC "    switch (field) {\n";
-    for (my $i=0; $i<$fieldcount; $i++) {
-        if ($fisarray{$fieldlist[$i]}) {
-            if ($farraysize{$fieldlist[$i]} ne '') {
-                print CC "        case $i: return $farraysize{$fieldlist[$i]};\n";
-            } elsif ($classtype eq 'struct') {
-                print CC "        case $i: return pp->$varsize{$fieldlist[$i]};\n";
-            } else {
-                print CC "        case $i: return pp->$getsize{$fieldlist[$i]}();\n";
-            }
-        }
-    }
-    print CC "        default: return 0;\n";
-    print CC "    }\n";
-    print CC "}\n";
-    print CC "\n";
-
-    # getFieldValueAsString()
-    print CC "std::string $msgdescclass\:\:getFieldValueAsString(void *object, int field, int i) const\n";
-    print CC "{\n";
-    print CC "    cClassDescriptor *basedesc = getBaseClassDescriptor();\n";
-    print CC "    if (basedesc) {\n";
-    print CC "        if (field < basedesc->getFieldCount())\n";
-    print CC "            return basedesc->getFieldValueAsString(object,field,i);\n";
-    print CC "        field -= basedesc->getFieldCount();\n";
-    print CC "    }\n";
-    print CC "    $msgclass *pp = ($msgclass *)object; (void)pp;\n";
-    print CC "    switch (field) {\n";
-    for (my $i=0; $i<$fieldcount; $i++)
-    {
-        if ($fkind{$fieldlist[$i]} eq 'basic') {
-            if ($classtype eq 'struct') {
-                if ($fisarray{$fieldlist[$i]}) {
-                    if ($farraysize{$fieldlist[$i]} ne '') {
-                        print CC "        case $i: if (i>=$farraysize{$fieldlist[$i]}) return \"\";\n";
-                    } else {
-                        print CC "        case $i: if (i>=pp->$varsize{$fieldlist[$i]}) return \"\";\n";
-                    }
-                    print CC "                return $tostring{$fieldlist[$i]}(pp->$var{$fieldlist[$i]}\[i\]);\n";
-                } else {
-                    print CC "        case $i: return $tostring{$fieldlist[$i]}(pp->$var{$fieldlist[$i]});\n";
-                }
-            } else {
-                if ($fisarray{$fieldlist[$i]}) {
-                    print CC "        case $i: return $tostring{$fieldlist[$i]}(pp->$getter{$fieldlist[$i]}(i));\n";
-                } else {
-                    print CC "        case $i: return $tostring{$fieldlist[$i]}(pp->$getter{$fieldlist[$i]}());\n";
-                }
-            }
-        } elsif ($fkind{$fieldlist[$i]} eq 'struct') {
-            if ($classtype eq 'struct') {
-                if ($fisarray{$fieldlist[$i]}) {
-                    print CC "        case $i: {std::stringstream out; out << pp->$var{$fieldlist[$i]}\[i\]; return out.str();}\n";
-                } else {
-                    print CC "        case $i: {std::stringstream out; out << pp->$var{$fieldlist[$i]}; return out.str();}\n";
-                }
-            } else {
-                if ($fisarray{$fieldlist[$i]}) {
-                    print CC "        case $i: {std::stringstream out; out << pp->$getter{$fieldlist[$i]}(i); return out.str();}\n";
-                } else {
-                    print CC "        case $i: {std::stringstream out; out << pp->$getter{$fieldlist[$i]}(); return out.str();}\n";
-                }
-            }
-        } else {
-            die 'internal error';
-        }
-    }
-    print CC "        default: return \"\";\n";
-    print CC "    }\n";
-    print CC "}\n";
-    print CC "\n";
-
-    # setFieldValueAsString()
-    print CC "bool $msgdescclass\:\:setFieldValueAsString(void *object, int field, int i, const char *value) const\n";
-    print CC "{\n";
-    print CC "    cClassDescriptor *basedesc = getBaseClassDescriptor();\n";
-    print CC "    if (basedesc) {\n";
-    print CC "        if (field < basedesc->getFieldCount())\n";
-    print CC "            return basedesc->setFieldValueAsString(object,field,i,value);\n";
-    print CC "        field -= basedesc->getFieldCount();\n";
-    print CC "    }\n";
-    print CC "    $msgclass *pp = ($msgclass *)object; (void)pp;\n";
-    print CC "    switch (field) {\n";
-    for (my $i=0; $i<$fieldcount; $i++)
-    {
-        $fieldname = $fieldlist[$i];
-        my $editable = propertyAsBool($fprops{$fieldname}->{editable});
-        if ($editable || ($generate_setters_in_descriptor && $fkind{$fieldname} eq 'basic')) {
-            if ($classtype eq 'struct') {
-                if ($fisarray{$fieldname}) {
-                    if ($farraysize{$fieldname} ne '') {
-                        print CC "        case $i: if (i>=$farraysize{$fieldname}) return false;\n";
-                    } else {
-                        print CC "        case $i: if (i>=pp->$varsize{$fieldname}) return false;\n";
-                    }
-                    print CC "                pp->$var{$fieldname}\[i\] = $fromstring{$fieldname}(value); return true;\n";
-                } else {
-                    print CC "        case $i: pp->$var{$fieldname} = $fromstring{$fieldname}(value); return true;\n";
-                }
-            } else {
-                if ($fisarray{$fieldname}) {
-                    print CC "        case $i: pp->$setter{$fieldname}(i,$fromstring{$fieldname}(value)); return true;\n";
-                } else {
-                    print CC "        case $i: pp->$setter{$fieldname}($fromstring{$fieldname}(value)); return true;\n";
-                }
-            }
-        }
-    }
-    print CC "        default: return false;\n";
-    print CC "    }\n";
-    print CC "}\n";
-    print CC "\n";
-
-    # getFieldStructName()
-    print CC "const char *$msgdescclass\:\:getFieldStructName(int field) const\n";
-    print CC "{\n";
-    print CC "    cClassDescriptor *basedesc = getBaseClassDescriptor();\n";
-    print CC "    if (basedesc) {\n";
-    print CC "        if (field < basedesc->getFieldCount())\n";
-    print CC "            return basedesc->getFieldStructName(field);\n";
-    print CC "        field -= basedesc->getFieldCount();\n";
-    print CC "    }\n";
-    if ($fieldcount == 0) {
-        print CC "    return NULL;\n";
-    } else {
-        print CC "    switch (field) {\n";
-        for (my $i=0; $i<$fieldcount; $i++)
-        {
-            my $fieldname = $fieldlist[$i];
-            my $opaque = propertyAsBool($fprops{$fieldname}->{opaque});  # TODO: @opaque should rather be the attribute of the field's type, not the field itself
-            if ($fkind{$fieldname} eq 'struct' && !$opaque) {
-                print CC "        case $i: return opp_typename(typeid($ftype{$fieldlist[$i]}));\n";
-            }
-        }
-        print CC "        default: return NULL;\n";
-        print CC "    };\n";
-    }
-    print CC "}\n";
-    print CC "\n";
-
-    # getFieldStructValuePointer()
-    print CC "void *$msgdescclass\:\:getFieldStructValuePointer(void *object, int field, int i) const\n";
-    print CC "{\n";
-    print CC "    cClassDescriptor *basedesc = getBaseClassDescriptor();\n";
-    print CC "    if (basedesc) {\n";
-    print CC "        if (field < basedesc->getFieldCount())\n";
-    print CC "            return basedesc->getFieldStructValuePointer(object,field, i);\n";
-    print CC "        field -= basedesc->getFieldCount();\n";
-    print CC "    }\n";
-    print CC "    $msgclass *pp = ($msgclass *)object; (void)pp;\n";
-    print CC "    switch (field) {\n";
-    for (my $i=0; $i<$fieldcount; $i++)
-    {
-        my $fieldname = $fieldlist[$i];
-        my $opaque = propertyAsBool($fprops{$fieldname}->{opaque});  # TODO: @opaque should rather be the attribute of the field's type, not the field itself
-        if ($fkind{$fieldname} eq 'struct' && !$opaque) {
-            if ($classtype eq 'struct') {
-                if ($fisarray{$fieldname}) {
-                    $value = "pp->$var{$fieldname}\[i\]";
-                } else {
-                    $value = "pp->$var{$fieldname}";
-                }
-            } else {
-                if ($fisarray{$fieldname}) {
-                    $value = "pp->$getter{$fieldname}(i)";
-                } else {
-                    $value = "pp->$getter{$fieldname}()";
-                }
-            }
-            $fieldclasstype = $classtype{$ftype{$fieldname}};
-            $cast = "(void *)";
-            $cast .= "static_cast<cObject *>" if ($fieldclasstype eq 'cobject' || $fieldclasstype eq 'cnamedobject' || $fieldclasstype eq 'cownedobject');
-            if ($fispointer{$fieldname}) {
-                print CC "        case $i: return $cast($value); break;\n";
-            } else {
-                print CC "        case $i: return $cast(\&$value); break;\n";
-            }
-        }
-    }
-    print CC "        default: return NULL;\n";
-    print CC "    }\n";
-    print CC "}\n";
-    print CC "\n";
-}
-
-#
-# replace newlines with \n, and prefix quotes with backslash
-#
-sub quote($)
-{
-    my($text) = @_;
-    $text =~ s/\\/\\\\/gs;
-    $text =~ s/\n/\\n/gs;
-    $text =~ s/"/\\"/g;
-    return $text;
-}
-
-#
-# If quoted, unquote it, otherwise return it unchanged
-#
-sub unquote($)
-{
-    my($text) = @_;
-    if ($text =~ s/^"(.*)"$/$1/) {
-        $text =~ s/\\"/"/gs;
-        $text =~ s/\\n/\n/gs;
-        $text =~ s/\\\\/\\/gs;
-    }
-    return $text;
-}
-
-
-#
-# Prefixes the name with the current namespace
-#
-sub prefixWithNamespace($$)
-{
-    my($namespacename, $name) = @_;
-    if ($namespacename ne '' && $name ne '') {
-        # prefix it with namespace name
-        $name = $namespacename . "::" . $name;
-    }
-    return $name;
-}
-
-
-#
-# Plain names are always understood in the file's namespace;
-# names containing "::" are understood as absolute namespace.
-#
-# Examples:
-#
-# namespace foo;
-# class A;         // --> foo::A
-# class ::A;       // --> ::A  (returned as A)
-# class bar::A;    // --> ::bar::A (returned as bar::A)
-# class ::bar::A;  // --> ::bar::A (returned as bar::A)
-#
-sub canonicalizeQName($$)
-{
-    my($namespacename, $name) = @_;
-    if ($name =~ /::/) {
-        # leave it, just remove reading "::"
-        $name =~ s/^:://;
-    }
-    elsif ($namespacename ne '' && $name ne '') {
-        # prefix it with namespace name
-        $name = $namespacename . "::" . $name;
-    }
-    return $name;
-}
-
-#
-# Look up the given class in @classes, allowing some flexibility with
-# namespaces, and return the name from @classes. Return '' if not found.
-#
-sub lookupExistingClassName($$)
-{
-    my($namespacename, $name) = @_;
-    if ($name eq '') {
-        return ( $name );
-    }
-
-    #print("- lookup($name,$namespacename) among: " . join(' ', @classes) . "\n");
-
-    # if $name contains "::" then user means explicitly qualified name; otherwise he means 'in whichever namespace it is'
-    if ($name =~ /::/) {
-        $name =~ s/^:://;  # remove leading "::", because names in @classes don't have it either
-        return grep(/^\Q$name\E$/,@classes);
-    }
-    else {
-        my $qname = $namespacename ? $namespacename.'::'.$name : $name; # prefer name from local namespace
-        if (grep(/^\Q$qname\E$/,@classes)) {
-            return $qname;
-        }
-        return grep(/\b\Q$name\E$/,@classes);
-    }
-}
-
-#
-# Like lookupExistingClassName(), but use @enums instead of @classes
-#
-sub lookupExistingEnumName($$)
-{
-    my($namespacename, $name) = @_;
-    if ($name eq '') {
-        return ( $name );
-    }
-
-    #print("- lookup($name,$namespacename) among: " . join(' ', @enums) . "\n");
-
-    # if $name contains "::" then user means explicitly qualified name; otherwise he means 'in whichever namespace it is'
-    if ($name =~ /::/) {
-        $name =~ s/^:://;  # remove leading "::", because names in @enums don't have it either
-        return grep(/^\Q$name\E$/,@enums);
-    }
-    else {
-        my $qname = $namespacename ? $namespacename.'::'.$name : $name; # prefer name from local namespace
-        if (grep(/^\Q$qname\E$/,@enums)) {
-            return $qname;
-        }
-        return grep(/\b\Q$name\E$/,@enums);
-    }
-}
-
-sub propertyAsBool($)
-{
-    my($propval) = @_;
-    if (!defined($propval) || ($propval eq "false")) {
-        return 0;  # false
-    } else {
-        return 1;  # true
-    }
-}
-=======
 #!/bin/sh
 nedtool $*
->>>>>>> 7a9faea8
