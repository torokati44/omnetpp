//==========================================================================
//   CMODULE.H  -  header for
//                     OMNeT++/OMNEST
//            Discrete System Simulation in C++
//
//==========================================================================

/*--------------------------------------------------------------*
  Copyright (C) 1992-2008 Andras Varga
  Copyright (C) 2006-2008 OpenSim Ltd.

  This file is distributed WITHOUT ANY WARRANTY. See the file
  `license' for details on this and other legal matters.
*--------------------------------------------------------------*/

#ifndef __CMODULE_H
#define __CMODULE_H

#include <vector>
#include "ccomponent.h"
#include "globals.h"
#include "cgate.h"
#include "csimulation.h"

NAMESPACE_BEGIN


class  cMessage;
class  cGate;
class  cModule;
class  cSimulation;
class  cModuleType;

/**
<<<<<<< HEAD
 * Common base for cSimpleModule. TODO!!!!!!!!!!!!!!!!!!!!!!!!!!!!!!!!!!!!!!!!!!!!!!!!!!!!!!!!!!!!!!!!!!!
=======
 * This class represents modules in the simulation. cModule can be used directly
 * for compound modules. Simple module classes need to be subclassed from
 * cSimpleModule, a class that adds more functionality to cModule.
 *
>>>>>>> 719e14cd
 * cModule provides gates, parameters, RNG mapping, display strings,
 * and a set of virtual methods.
 *
 * For navigating the module tree, see:
 * getParentModule(), getSubmodule(), cModule::SubmoduleIterator,
 * getModuleByRelativePath(), cSimulation::getModuleByPath().
 *
 * @ingroup SimCore
 */
class SIM_API cModule : public cComponent //implies noncopyable
{
    friend class cGate;
    friend class cSimulation;
    friend class cModuleType;
    friend class cChannelType;

  public:
    /**
     * Iterates through the gates of a module.
     *
     * Example:
     * \code
     * for (cModule::GateIterator i(modp); !i.end(); i++)
     * {
     *     cGate *gate = i();
     *     ...
     * }
     * \endcode
     */
    class SIM_API GateIterator
    {
      private:
        const cModule *module;
        int descIndex;
        bool isOutput;
        int index;

      private:
        void advance();
        cGate *current() const;

      public:
        /**
         * Constructor. It takes the module on which to iterate.
         */
        GateIterator(const cModule *m)  {init(m);}

        /**
         * Reinitializes the iterator.
         */
        void init(const cModule *m);

        /**
         * Returns a pointer to the current gate. Only returns NULL if the
         * iterator has reached the end of the list.
         */
        cGate *operator()() const {cGate *result=current(); ASSERT(result||end()); return result;}

        /**
         * Returns true if the iterator reached the end of the list.
         */
        bool end() const;

        /**
         * Returns the current gate, then moves the iterator to the next gate.
         * Only returns NULL if the iterator has already reached the end of
         * the list.
         */
        cGate *operator++(int);

        /**
         * Advances the iterator by k gates. Equivalent to calling "++" k times,
         * but more efficient.
         */
        cGate *operator+=(int k);
    };

    /**
     * Iterates through submodules of a compound module.
     *
     * Example:
     * \code
     * for (cModule::SubmoduleIterator i(modp); !i.end(); i++)
     * {
     *     cModule *submodp = i();
     *     ...
     * }
     * \endcode
     */
    class SIM_API SubmoduleIterator
    {
      private:
        cModule *p;

      public:
        /**
         * Constructor. It takes the parent module on which to iterate.
         */
        SubmoduleIterator(const cModule *m)  {init(m);}

        /**
         * Reinitializes the iterator.
         */
        void init(const cModule *m)  {p = m ? const_cast<cModule *>(m->firstsubmodp) : NULL;}

        /**
         * Returns pointer to the current module. The pointer then
         * may be cast to the appropriate cModule subclass.
         * Returns NULL if the iterator has reached the end of the list.
         */
        cModule *operator()() const {return p;}

        /**
         * Returns true if the iterator reached the end of the list.
         */
        bool end() const  {return (bool)(p==NULL);}

        /**
         * Returns the current module, then moves the iterator to the
         * next module. Returns NULL if the iterator has already reached
         * the end of the list.
         */
        cModule *operator++(int)  {if (!p) return NULL; cModule *t=p; p=p->nextp; return t;}
    };

    /**
     * Walks along the channels inside a module, that is, the channels
     * among the module and its submodules. This is the same set of channels
     * whose getParentModule() would return the iterated module.
     */
    class SIM_API ChannelIterator
    {
      private:
        std::vector<cChannel *> channels;
        int k;

      public:
        /**
         * Constructor. The iterator will walk on the module passed as argument.
         */
        ChannelIterator(const cModule *parentmodule) {init(parentmodule);}

        /**
         * Reinitializes the iterator object.
         */
        void init(const cModule *parentmodule);

        /**
         * Returns the current object, or NULL if the iterator is not
         * at a valid position.
         */
        cChannel *operator()() const {return k < (int)channels.size() ? channels[k] : NULL;}

        /**
         * Returns true if the iterator has reached the end.
         */
        bool end() const {return k == (int)channels.size();}

        /**
         * Returns the current object, then moves the iterator to the next item.
         * If the iterator has reached end, nothing happens; you have to call
         * init() again to restart iterating. If modules, gates or channels
         * are added or removed during interation, the behaviour is undefined.
         */
        cChannel *operator++(int) {return end() ? NULL : channels[k++];}
    };

  private:
    static std::string lastmodulefullpath; // cached result of last getFullPath() call
    static const cModule *lastmodulefullpathmod; // module of lastmodulefullpath

  private:
    enum {
        FL_BUILDINSIDE_CALLED = 1 << 10, // whether buildInside() has been called
        FL_RECORD_EVENTS      = 1 << 11, // enables recording events in this module
    };

  protected:
    mutable char *fullpath; // cached fullPath string (caching is optional, so it may be NULL)
    mutable char *fullname; // buffer to store full name of object
    static bool cachefullpath; // whether to cache the fullPath string or not

    // Note: parent module is stored in ownerp -- a module is always owned by its parent
    // module. If ownerp cannot be cast to a cModule, the module has no parent module
    // (e.g. the system module which is owned by the global object 'simulation').
    cModule *prevp, *nextp; // pointers to sibling submodules
    cModule *firstsubmodp;  // pointer to first submodule
    cModule *lastsubmodp;   // pointer to last submodule (needed for efficient append operation)

    typedef std::set<cGate::Name> NamePool;
    static NamePool namePool;
    int descvSize;    // size of the descv array
    cGate::Desc *descv; // array with one element per gate or gate vector

    int idx;      // index if module vector, 0 otherwise
    int vectsize; // vector size, -1 if not a vector
#ifdef USE_OMNETPP4x_FINGERPRINTS
    int version4ModuleId;   // OMNeT++ V4.x compatible module ID
#endif

  public:
    // internal: currently used by init
    void setRecordEvents(bool e)  {setFlag(FL_RECORD_EVENTS,e);}
    bool isRecordEvents() const  {return flags&FL_RECORD_EVENTS;}

  protected:
    // internal: called from destructor, recursively unsubscribes all listeners
    void releaseListeners();

    // internal: has initialize() been called?
    bool buildInsideCalled() const {return flags&FL_BUILDINSIDE_CALLED;}

    // internal: called from callInitialize(). Does one stage for this submodule
    // tree, and returns true if there are more stages to do
    virtual bool initializeModules(int stage);

    // internal: called from callInitialize(). Does one stage for channels in this
    // submodule tree, and returns true if there are more stages to do
    virtual bool initializeChannels(int stage);

    // internal: called when a message arrives at a gate which is no further
    // connected (that is, getNextGate() is NULL)
    virtual void arrived(cMessage *msg, cGate *ongate, simtime_t t);
<<<<<<< HEAD
=======

    // internal: sets the module ID. Called as part of the module creation process.
    virtual void setId(int n);
>>>>>>> 719e14cd

    // internal: sets module name and its index within vector (if module is
    // part of a module vector). Called as part of the module creation process.
    virtual void setNameAndIndex(const char *s, int i, int n);

    // internal: called from setName() and setIndex()
    void updateFullName();

    // internal: called from setName(), setIndex(), and changeParentTo()
    void updateFullPathRec();

    // internal: used by changeParentTo()
    void reassignModuleIdRec();

    // internal: inserts a submodule. Called as part of the module creation process.
    void insertSubmodule(cModule *mod);

    // internal: removes a submodule
    void removeSubmodule(cModule *mod);

    // internal: "virtual ctor" for cGate, because in cPlaceholderModule we need
    // different gate objects; type should be INPUT or OUTPUT, but not INOUT
    virtual cGate *createGateObject(cGate::Type type);

    // internal: called from deleteGate()
    void disposeGateDesc(cGate::Desc *desc, bool checkConnected);

    // internal: called from deleteGate()
    void disposeGateObject(cGate *gate, bool checkConnected);

    // internal: add a new gatedesc by expanding gatedescv[]
    cGate::Desc *addGateDesc(const char *name, cGate::Type type, bool isVector);

    // internal: finds a gate descriptor with the given name in gatedescv[];
    // ignores (but returns) potential "$i"/"$o" suffix in gatename
    int findGateDesc(const char *gatename, char& suffix) const;

    // internal: like findGateDesc(), but throws an error if the gate does not exist
    cGate::Desc *gateDesc(const char *gatename, char& suffix) const;

    // internal: helper for setGateSize()
    void adjustGateDesc(cGate *g, cGate::Desc *newvec);

    // internal: called as part of the destructor
    void clearGates();

    // internal: builds submodules and internal connections for this module
    virtual void doBuildInside();

<<<<<<< HEAD
#ifdef USE_OMNETPP4x_FINGERPRINTS
    // internal: returns OMNeT++ V4.x compatible module ID
    int getVersion4ModuleId() const { return version4ModuleId; }
#endif

=======
>>>>>>> 719e14cd
  public:
    // internal: may only be called between simulations, when no modules exist
    static void clearNamePools();

    // internal utility function. Takes O(n) time as it iterates on the gates
    int gateCount() const;

    // internal utility function. Takes O(n) time as it iterates on the gates
    cGate *gateByOrdinal(int k) const;

  public:
    /** @name Constructors, destructor, assignment. */
    //@{
    /**
     * Constructor. Note that module objects should not be created directly,
     * only via their cModuleType objects. cModuleType::create() will do
     * all housekeeping tasks associated with module creation (assigning
     * an ID to the module, inserting it into the global <tt>simulation</tt>
     * object (see cSimulation), etc.).
     */
    cModule();

    /**
     * Destructor.
     */
    virtual ~cModule();
    //@}

    /** @name Redefined cObject member functions. */
    //@{

    /**
     * Calls v->visit(this) for each contained object.
     * See cObject for more details.
     */
    virtual void forEachChild(cVisitor *v);

    /**
     * Sets object's name. Redefined to update the stored fullName string.
     */
    virtual void setName(const char *s);

    /**
     * Returns the full name of the module, which is getName() plus the
     * index in square brackets (e.g. "module[4]"). Redefined to add the
     * index.
     */
    virtual const char *getFullName() const;

    /**
     * Returns the full path name of the module. Example: <tt>"net.node[12].gen"</tt>.
     * The original getFullPath() was redefined in order to hide the global cSimulation
     * instance from the path name.
     */
    virtual std::string getFullPath() const;

    /**
     * Overridden to add the module ID.
     */
    std::string info() const;
    //@}

    /** @name Setting up the module. */
    //@{

    /**
     * Adds a gate or gate vector to the module. Gate vectors are created with
     * zero size. When the creation of a (non-vector) gate of type cGate::INOUT
     * is requested, actually two gate objects will be created, "gatename$i"
     * and "gatename$o". The specified gatename must not contain a "$i" or "$o"
     * suffix itself.
     *
     * CAUTION: The return value is only valid when a non-vector INPUT or OUTPUT
     * gate was requested. NULL gets returned for INOUT gates and gate vectors.
     */
    virtual cGate *addGate(const char *gatename, cGate::Type type, bool isvector=false);

    /**
     * Sets gate vector size. The specified gatename must not contain
     * a "$i" or "$o" suffix: it is not possible to set different vector size
     * for the "$i" or "$o" parts of an inout gate. Changing gate vector size
     * is guaranteed NOT to change any gate IDs.
     */
    virtual void setGateSize(const char *gatename, int size);

    /**
     * Helper function for implementing NED's "gate++" syntax.
     * Returns the next unconnected gate from an input or output gate vector,
     * or input/output half of an inout vector. When gatename names an inout gate
     * vector, the suffix parameter should be set to 'i' or 'o' to select
     * "gatename$i" or "gatename$o"; otherwise suffix should be zero.
     * The inside parameter selects whether to use isConnectedInside() or
     * isConnectedOutside() to test if the gate is connected. The expand
     * parameter tells whether the gate vector should be expanded if all its
     * gates are used up.
     */
    virtual cGate *getOrCreateFirstUnconnectedGate(const char *gatename, char suffix,
                                                   bool inside, bool expand);

    /**
     * Helper function to implement NED's "gate++" syntax. This variant accepts
     * inout gates only, and the result is returned in the gatein and gateout
     * parameters. The meaning of the inside and expand parameters is the same as
     * with getOrCreateFirstUnconnectedGate().
     */
    virtual void getOrCreateFirstUnconnectedGatePair(const char *gatename,
                                                     bool inside, bool expand,
                                                     cGate *&gatein, cGate *&gateout);

    /**
     * Redefined from cComponent. This method must be called as part of the module
     * creation process, after moduleType->create() and before mod->buildInside().
     * It finalizes parameter values (e.g. reads the missing ones from omnetpp.ini),
     * and adds gates and gate vectors (whose size may depend on parameter values)
     * to the module.
     *
     * So the sequence of setting up a module is:
     *  1. modType->create()
     *  2. set parameter values
     *  3. mod->finalizeParameters() -- this creates gates too
     *  4. connect gates (possibly adding new gates via gate++ operations)
     *  5. mod->buildInside()
     *
     * The above sequence also explains why finalizeParameters() cannot by merged
     * into either create() or buildInside().
     */
    virtual void finalizeParameters();

    /**
     * In compound modules, this method should be called to create submodules
     * and internal connections after module creation.
     *
     * This method delegates to doBuildInside(), switching the context to this
     * module for the duration of the call (see simulation.setContextModule()).
     *
     * @see doBuildInside()
     */
    virtual int buildInside();
    //@}

    /** @name Information about the module itself. */
    //@{

    /**
     * Convenience function. Returns true this is a simple module
     * (i.e. subclassed from cSimpleModule), false otherwise.
     */
    virtual bool isSimple() const;

    /**
     * Redefined from cComponent to return true.
     */
    virtual bool isModule() const  {return true;}

    /**
     * Returns true if this module is a placeholder module, i.e.
     * represents a remote module in a parallel simulation run.
     */
    virtual bool isPlaceholder() const  {return false;}

    /**
     * Returns the module containing this module. For the system module,
     * it returns NULL.
     */
    virtual cModule *getParentModule() const;

    /**
     * Convenience method: casts the return value of getComponentType() to cModuleType.
     */
    cModuleType *getModuleType() const  {return (cModuleType *)getComponentType();}

    /**
     * Return the properties for this module. Properties cannot be changed
     * at runtime. Redefined from cComponent.
     */
    virtual cProperties *getProperties() const;

    /**
     * Returns true if this module is in a module vector.
     */
    bool isVector() const  {return vectsize>=0;}

    /**
     * Returns the index of the module if it is in a module vector, otherwise 0.
     */
    int getIndex() const  {return idx;}

    /**
     * Returns the size of the module vector the module is in. For non-vector
     * modules it returns 1.
     */
    int getVectorSize() const  {return vectsize<0 ? 1 : vectsize;}

    /**
     * Alias for getVectorSize().
     */
    int size() const  {return getVectorSize();}
    //@}

    /** @name Submodule access. */
    //@{
    /**
     * Returns true if the module has submodules, and false otherwise.
     * To enumerate the submodules use SubmoduleIterator.
     */
    bool hasSubmodules() const {return firstsubmodp!=NULL;}

    /**
     * Finds a direct submodule with the given name and index, and returns
     * its module ID. If the submodule was not found, returns -1. Index
     * must be specified exactly if the module is member of a module vector.
     */
    int findSubmodule(const char *submodname, int idx=-1);

    /**
     * Finds a direct submodule with the given name and index, and returns
     * its pointer. If the submodule was not found, returns NULL.
     * Index must be specified exactly if the module is member of a module vector.
     */
    cModule *getSubmodule(const char *submodname, int idx=-1);

    /**
     * Finds a module in this module's subtree, given with its relative path.
     * The path is a string of module names separated by dots. Returns NULL
     * if the module was not found.
     *
     * Deprecated: please use the more powerful getModuleByPath() instead.
     */
    _OPPDEPRECATED cModule *getModuleByRelativePath(const char *path);

    /**
     * Finds a module in the module tree, given by its absolute or relative path.
     * The path is a string of module names separated by dots; the special
     * module name ^ (caret) stands for the parent module. If the path starts
     * with a dot or caret, it is understood as relative to this module,
     * otherwise it is taken to mean an absolute path. For absolute paths,
     * inclusion of the toplevel module's name in the path is optional.
     * Returns NULL if the module was not found.
     *
     * Examples:
     *   ".sink" means the sink submodule;
     *   ".queue[2].srv" means the srv submodule of the queue[2] submodule;
     *   "^.host2" or ".^.host2" means the host2 sibling module;
     *   "src" or "Net.src" means the top src module (provided the network is called Net);
     *   "." means this module.
     *
     *  @see cSimulation::getModuleByPath()
     */
    cModule *getModuleByPath(const char *path);
    //@}

    /** @name Gates. */
    //@{

    /**
     * Looks up a gate by its name and index. Gate names with the "$i" or "$o"
     * suffix are also accepted. Throws an error if the gate does not exist.
     * The presence of the index parameter decides whether a vector or a scalar
     * gate will be looked for.
     */
    virtual cGate *gate(const char *gatename, int index=-1);

    /**
     * Looks up a gate by its name and index. Gate names with the "$i" or "$o"
     * suffix are also accepted. Throws an error if the gate does not exist.
     * The presence of the index parameter decides whether a vector or a scalar
     * gate will be looked for.
     */
    const cGate *gate(const char *gatename, int index=-1) const {
        return const_cast<cModule *>(this)->gate(gatename, index);
    }

    /**
     * Returns the "$i" or "$o" part of an inout gate, depending on the type
     * parameter. That is, gateHalf("port", cGate::OUTPUT, 3) would return
     * gate "port$o[3]". Throws an error if the gate does not exist.
     * The presence of the index parameter decides whether a vector or a scalar
     * gate will be looked for.
     */
    virtual cGate *gateHalf(const char *gatename, cGate::Type type, int index=-1);

    /**
     * Returns the "$i" or "$o" part of an inout gate, depending on the type
     * parameter. That is, gateHalf("port", cGate::OUTPUT, 3) would return
     * gate "port$o[3]". Throws an error if the gate does not exist.
     * The presence of the index parameter decides whether a vector or a scalar
     * gate will be looked for.
     */
    const cGate *gateHalf(const char *gatename, cGate::Type type, int index=-1) const {
        return const_cast<cModule *>(this)->gateHalf(gatename, type, index);
    }

    /**
     * Checks if a gate exists. When invoked without index, it returns whether
     * gate "gatename" or "gatename[]" exists (no matter if the gate vector size
     * is currently zero). When invoked with an index, it returns whether the
     * concrete "gatename[index]" gate exists (gatename being a vector gate).
     * Gate names with the "$i" or "$o" suffix are also accepted.
     */
    virtual bool hasGate(const char *gatename, int index=-1) const;

    /**
     * Returns the ID of the gate specified by name and index. Inout gates
     * cannot be specified (since they are actually two gate objects, not one),
     * only with a "$i" or "$o" suffix. Returns -1 if the gate does not exist.
     * The presence of the index parameter decides whether a vector or a scalar
     * gate will be looked for.
     */
    virtual int findGate(const char *gatename, int index=-1) const;

    /**
     * Returns a gate by its ID. It throws an error for invalid (or stale) IDs.
     *
     * Note: as of \opp 4.0, gate IDs are no longer small integers and are
     * not suitable for enumerating all gates of a module. Use GateIterator
     * for that purpose.
     */
    virtual cGate *gate(int id);

    /**
     * Returns a gate by its ID. It throws an error for invalid (or stale) IDs.
     *
     * Note: as of \opp 4.0, gate IDs are no longer small integers and are
     * not suitable for enumerating all gates of a module. Use GateIterator
     * for that purpose.
     */
    const cGate *gate(int id) const {return const_cast<cModule *>(this)->gate(id);}

    /**
     * Deletes a gate, gate pair, or gate vector. Note: individual gates
     * in a gate vector and one side of an inout gate (i.e. "foo$i")
     * cannot be deleted. IDs of deleted gates will not be reused later.
     */
    virtual void deleteGate(const char *gatename);

    /**
     * Returns the names of the module's gates. For gate vectors and inout gates,
     * only the base name is returned (without gate index, "[]" or the "$i"/"$o"
     * suffix). Zero-size gate vectors will also be included.
     *
     * The strings in the returned array do not need to be deallocated and
     * must not be modified.
     *
     * @see gateType(), isGateVector(), gateSize()
     */
    virtual std::vector<const char *> getGateNames() const;

    /**
     * Returns the type of the gate (or gate vector) with the given name.
     * Gate names with the "$i" or "$o" suffix are also accepted. Throws
     * an error if there is no such gate or gate vector.
     */
    virtual cGate::Type gateType(const char *gatename) const;

    /**
     * Returns whether the given gate is a gate vector. Gate names with the "$i"
     * or "$o" suffix are also accepted.  Throws an error if there is no
     * such gate or gate vector.
     */
    virtual bool isGateVector(const char *gatename) const;

    /**
     * Returns the size of the gate vector with the given name. It returns 1 for
     * non-vector gates, and 0 if the gate does not exist or the vector has size 0.
     * (Zero-size vectors are represented by a single gate whose size() returns 0.)
     * Gate names with the "$i" or "$o" suffix are also accepted.  Throws an error if
     * there is no such gate or gate vector.
     *
     * Note: The gate vector size can also be obtained by calling the cGate::size()
     * method of any gate object.
     */
    virtual int gateSize(const char *gatename) const;

    /**
     * For vector gates, it returns the ID of gate 0 in the vector, even if the
     * gate size is currently zero. All gates in the vector can be accessed
     * by ID = gateBaseId + index. For scalar gates, it returns the ID of the
     * gate. If there is no such gate or gate vector, an error gets thrown.
     *
     * Note: Gate IDs are guaranteed to be stable, i.e. they do not change if
     * the gate vector gets resized, or other gates get added/removed.
     */
    virtual int gateBaseId(const char *gatename) const;

    /**
     * For compound modules, it checks if all gates are connected inside
     * the module (it returns <tt>true</tt> if they are OK); for simple
     * modules, it returns <tt>true</tt>. This function is called during
     * network setup.
     */
    bool checkInternalConnections() const;
    //@}

    /** @name Utilities. */
    //@{
    /**
     * Searches for the parameter in the parent modules, up to the system
     * module. If the parameter is not found, throws cRuntimeError.
     */
    cPar& getAncestorPar(const char *parname);
    //@}

    /** @name Public methods for invoking initialize()/finish(), redefined from cComponent.
     * initialize(), numInitStages(), and finish() are themselves also declared in
     * cComponent, and can be redefined in simple modules by the user to perform
     * initialization and finalization (result recording, etc) tasks.
     */
    //@{
    /**
     * Interface for calling initialize() from outside.
     */
    virtual void callInitialize();

    /**
     * Interface for calling initialize() from outside. It does a single stage
     * of initialization, and returns <tt>true</tt> if more stages are required.
     */
    virtual bool callInitialize(int stage);

    /**
     * Interface for calling finish() from outside.
     */
    virtual void callFinish();
    //@}

    /** @name Dynamic module creation. */
    //@{

    /**
     * Creates a starting message for modules that need it (and recursively
     * for its submodules).
     */
    virtual void scheduleStart(simtime_t t);

    /**
     * Deletes the module and recursively all its submodules. This method
     * has to be used if a simple module wants to delete itself
     * (<tt>delete this</tt> is not allowed.)
     */
    virtual void deleteModule();

    /**
     * Moves the module under a new parent module. This functionality
     * may be useful for some (rare) mobility scenarios.
     *
     * NOTE: THIS METHOD CHANGES THE MODULE ID. To maintain a time-independent
     * moduleId-to-fullPath mapping, this method will cause this module, and all
     * modules under it in the module hierarchy, to be assigned a new ID.
     * This usually causes no problem in the simulation's operation, but
     * if your model stores module IDs somewhere, you'll need to invalidate or
     * update them manually.
     *
     * This function could bypass several rules which are enforced when you
     * build the model using NED, so you must observe the following:
     *
     *  -# you cannot insert the module under one of its own submodules.
     *     This is checked by this function.
     *  -# gates of the module cannot be connected when you move it.
     *     If you moved a module which is connected to its parent module
     *     or to other submodules, you'd create connections that do not obey
     *     the module hierarchy, and this is not permitted. This rule is
     *     also enforced by the implementation of this function.
     *  -# it is recommended that the module name be made unique among the
     *     submodules of its new parent.
     *  -# be aware that if the module is part of a module vector, its
     *     isVector(), getIndex() and size() functions will continue to deliver
     *     the same info -- although other elements of the vector will not
     *     necessarily be present under the same parent module.
     *
     *  @see getId()
     */
    virtual void changeParentTo(cModule *mod);
    //@}
};


/**
 * DEPRECATED -- use cModule::SubmoduleIterator instead.
 */
class SIM_API _OPPDEPRECATED cSubModIterator : public cModule::SubmoduleIterator
{
  public:
    cSubModIterator(const cModule& m) : cModule::SubmoduleIterator(&m) {}
    void init(const cModule& m) {cModule::SubmoduleIterator::init(&m);}
};

NAMESPACE_END


#endif
<|MERGE_RESOLUTION|>--- conflicted
+++ resolved
@@ -32,14 +32,10 @@
 class  cModuleType;
 
 /**
-<<<<<<< HEAD
- * Common base for cSimpleModule. TODO!!!!!!!!!!!!!!!!!!!!!!!!!!!!!!!!!!!!!!!!!!!!!!!!!!!!!!!!!!!!!!!!!!!
-=======
  * This class represents modules in the simulation. cModule can be used directly
  * for compound modules. Simple module classes need to be subclassed from
  * cSimpleModule, a class that adds more functionality to cModule.
  *
->>>>>>> 719e14cd
  * cModule provides gates, parameters, RNG mapping, display strings,
  * and a set of virtual methods.
  *
@@ -263,12 +259,6 @@
     // internal: called when a message arrives at a gate which is no further
     // connected (that is, getNextGate() is NULL)
     virtual void arrived(cMessage *msg, cGate *ongate, simtime_t t);
-<<<<<<< HEAD
-=======
-
-    // internal: sets the module ID. Called as part of the module creation process.
-    virtual void setId(int n);
->>>>>>> 719e14cd
 
     // internal: sets module name and its index within vector (if module is
     // part of a module vector). Called as part of the module creation process.
@@ -318,14 +308,11 @@
     // internal: builds submodules and internal connections for this module
     virtual void doBuildInside();
 
-<<<<<<< HEAD
 #ifdef USE_OMNETPP4x_FINGERPRINTS
     // internal: returns OMNeT++ V4.x compatible module ID
     int getVersion4ModuleId() const { return version4ModuleId; }
 #endif
 
-=======
->>>>>>> 719e14cd
   public:
     // internal: may only be called between simulations, when no modules exist
     static void clearNamePools();
