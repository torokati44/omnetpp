--- conflicted
+++ resolved
@@ -1,4 +1,3 @@
-<<<<<<< HEAD
 2013-09-26  Andras Varga, Levente Meszaros
 
 	* New logging API. It features 6 log levels (FATAL, ERROR, WARN, INFO,
@@ -105,13 +104,10 @@
 	cSnapshotManager to include an "I" (for interface) ->
 	cIOutputVectorManager, cIOutputScalarManager, cSnapshotManager.
 
-////////////// fixes cherry-picked from 4.x come here /////////////////
-=======
 2013-10-29  Andras Varga
-
+	
 	* cIListener: added receiveSignal() overload for the bool type.
 	(Before it was channelled into long.)
->>>>>>> cc18f980
 
 2013-10-24  Andras Varga
 
