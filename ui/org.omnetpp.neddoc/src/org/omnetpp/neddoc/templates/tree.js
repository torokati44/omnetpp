<<<<<<< HEAD
function findChildNode(node, name)
=======
function findDescendantNode(node, name, index)
>>>>>>> 0c2f4327
{
  var temp;
  if (node == null)
  {
    return null;
  }
  node = node.firstChild;
  while (node != null)
  {
    if (node.nodeName == name)
    {
<<<<<<< HEAD
      return node;
    }
    temp = findChildNode(node, name);
=======
      if (index == 0)
        return node;
      else
        index--;
    }
    temp = findDescendantNode(node, name, index);
>>>>>>> 0c2f4327
    if (temp != null)
    {
      return temp;
    }
    node = node.nextSibling;
  }
  return null;
}

<<<<<<< HEAD
=======
function setupTree(id, lastNodes)
{
  var last = true;
  var node = document.getElementById(id);
  if (node != null)
  {
    node = node.lastChild;
    while (node != null)
    {
      if (node.nodeName == "P")
      {
        imageNode = findDescendantNode(node, "IMG", lastNodes.length);
        if (imageNode != null)
        {
          // find out whether this is a container or a simple node
          var p = "p";
          var contentNode = imageNode;
          while (contentNode != null)
          {
            if (contentNode.nodeName == "A")
            {
              p = "";
              break;
            }
            contentNode = contentNode.nextSibling;
          }
          // set the image
          if (last)
          {
            imageNode.src = "ftv2"+p+"lastnode.png";
            last = false;
          }
          else
          {
            imageNode.src = "ftv2"+p+"node.png";
          }
          var i = lastNodes.length;
          imageNode = imageNode.previousSibling;
          while (imageNode != null)
          {
            if (imageNode.nodeName == "IMG")
            {
              if (lastNodes[--i])
              {
                imageNode.src = "ftv2blank.png";
              }
            }
            imageNode = imageNode.previousSibling;
          }
        }
      }
      else if (node.nodeName == "DIV")
      {
        var newLastNodes = lastNodes.slice(0);
        newLastNodes.push(last);
        setupTree(node.id, newLastNodes);
      }
      node = node.previousSibling;
    }
  }
}

>>>>>>> 0c2f4327
function toggleFolder(id, imageNode)
{
  var folder = document.getElementById(id);
  var l = 0;
  var vl = "ftv2vertline.png";
  if (imageNode != null && imageNode.nodeName != "IMG")
  {
<<<<<<< HEAD
    imageNode = findChildNode(imageNode, "IMG");
=======
    imageNode = findDescendantNode(imageNode, "IMG", 0);
>>>>>>> 0c2f4327
    if (imageNode!=null) l = imageNode.src.length;
  }
  if (folder == null)
  {
  }
  else if (folder.style.display == "block")
  {
    while (imageNode != null &&
           imageNode.src.substring(l-vl.length,l) == vl)
    {
      imageNode = imageNode.nextSibling;
      l = imageNode.src.length;
    }
    if (imageNode != null)
    {
      l = imageNode.src.length;
      imageNode.nextSibling.src = "ftv2folderclosed.png";
      if (imageNode.src.substring(l-13,l) == "ftv2mnode.png")
      {
        imageNode.src = "ftv2pnode.png";
      }
      else if (imageNode.src.substring(l-17,l) == "ftv2mlastnode.png")
      {
        imageNode.src = "ftv2plastnode.png";
      }
    }
    folder.style.display = "none";
  }
  else
  {
    while (imageNode != null &&
           imageNode.src.substring(l-vl.length,l) == vl)
    {
      imageNode = imageNode.nextSibling;
      l = imageNode.src.length;
    }
    if (imageNode != null)
    {
      l = imageNode.src.length;
      imageNode.nextSibling.src = "ftv2folderopen.png";
      if (imageNode.src.substring(l-13,l) == "ftv2pnode.png")
      {
        imageNode.src = "ftv2mnode.png";
      }
      else if (imageNode.src.substring(l-17,l) == "ftv2plastnode.png")
      {
        imageNode.src = "ftv2mlastnode.png";
      }
    }
    folder.style.display = "block";
  }
}<|MERGE_RESOLUTION|>--- conflicted
+++ resolved
@@ -1,8 +1,4 @@
-<<<<<<< HEAD
-function findChildNode(node, name)
-=======
 function findDescendantNode(node, name, index)
->>>>>>> 0c2f4327
 {
   var temp;
   if (node == null)
@@ -14,18 +10,12 @@
   {
     if (node.nodeName == name)
     {
-<<<<<<< HEAD
-      return node;
-    }
-    temp = findChildNode(node, name);
-=======
       if (index == 0)
         return node;
       else
         index--;
     }
     temp = findDescendantNode(node, name, index);
->>>>>>> 0c2f4327
     if (temp != null)
     {
       return temp;
@@ -35,8 +25,6 @@
   return null;
 }
 
-<<<<<<< HEAD
-=======
 function setupTree(id, lastNodes)
 {
   var last = true;
@@ -99,7 +87,6 @@
   }
 }
 
->>>>>>> 0c2f4327
 function toggleFolder(id, imageNode)
 {
   var folder = document.getElementById(id);
@@ -107,11 +94,7 @@
   var vl = "ftv2vertline.png";
   if (imageNode != null && imageNode.nodeName != "IMG")
   {
-<<<<<<< HEAD
-    imageNode = findChildNode(imageNode, "IMG");
-=======
     imageNode = findDescendantNode(imageNode, "IMG", 0);
->>>>>>> 0c2f4327
     if (imageNode!=null) l = imageNode.src.length;
   }
   if (folder == null)
