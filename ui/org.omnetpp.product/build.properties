# the parent of target eclipse installation
base=/host
baseLocation=${base}/eclipse
deltapack=${baseLocation}/target/deltapack
emf=${baseLocation}/target/emf
imageexport=${baseLocation}/target/imageexport

# which prduct to build
product=/org.omnetpp.product/ide.product
# The directory into which the build elements are fetched and where the build takes place.
buildDirectory=/home/rhornig/omnetpp/out/ide
# the directory where all source files will be copied for TAG replacing and compilation
srcDirectory=${buildDirectory}/src
# the path where all the target platform plugins installed and the compilation takes place
pluginPath=${srcDirectory}${path.separator}${deltapack}${path.separator}${emf}${path.separator}${imageexport}
buildTempFolder=${buildDirectory}

# path to the PDE plugin - must be updated when eclipse is updated
pdeBuildPlugin=${baseLocation}/plugins/org.eclipse.pde.build_3.5.1.R35x_20090820
eclipse.pdebuild.scripts=${pdeBuildPlugin}/scripts
eclipse.pdebuild.templates=${pdeBuildPlugin}/templates
# Version of org.eclipse.equinox.launcher
equinoxLauncherPluginVersion=1.0.201.R35x_v20090715

runPackager=true
# p2 configuration
p2.gathering=true
p2.director.profile=opp.ide
p2.flavor=tooling

# we do not need a mirrored repo. Uncomment if it is needed
#p2.metadata.repo=file:${buildDirectory}/repository
#p2.artifact.repo=file:${buildDirectory}/repository
#p2.metadata.repo.name=OMNeT++ Metadata
#p2.artifact.repo.name=OMNeT++ Artifacts

#Set the name of the archive that will result from the product build.
#archiveNamePrefix=

# The prefix that will be used in the generated archive.
archivePrefix=ide

# The list of {os, ws, arch} configurations to build.  This 
# value is a '&' separated list of ',' separate triples.  For example, 
#     configs=win32,win32,x86 & linux,motif,x86
# By default the value is *,*,*
configs=linux,gtk,x86_64 & linux,gtk,x86 & win32,win32,x86 & macosx,carbon,x86

archivesFormat=win32, win32, x86 - antZip &\
       linux, gtk, x86_64 - antZip &\
       linux, gtk, x86 - antZip &\
       macosx, carbon, x86 - antZip

# By default PDE creates one archive (result) per entry listed in the configs property.
# Setting this value to try will cause PDE to only create one output containing all.
# artifacts for all the platforms listed in the configs property.
#groupConfigurations=true

<<<<<<< HEAD
#The format of the archive. By default a zip is created using antZip.
#The list can only contain the configuration for which the desired format is different than zip.
#Be sure to include the linux,x86 config as second otherwise the launcher executable will be
#overwritten with the 64bit version
archivesFormat=win32, win32, x86 - folder &\
       linux, gtk, x86_64 - folder &\
       linux, gtk, x86 - folder &\
       macosx, carbon, x86 - folder

#Set to true if you want the output to be ready for an update jar (no site.xml generated)
#outputUpdateJars = false

#Set to true for Jnlp generation
#codebase should be a URL that will be used as the root of all relative URLs in the output.
#generateJnlp=false
#jnlp.codebase=<codebase url>
#jnlp.j2se=<j2se version>
#jnlp.locale=<a locale>
#jnlp.generateOfflineAllowed=true or false generate <offlineAllowed/> attribute in the generated features
#jnlp.configs=${configs}			#uncomment to filter the content of the generated jnlp files based on the configuration being built

#Set to true if you want to sign jars
#signJars=false
#sign.alias=<alias>
#sign.keystore=<keystore location>
#sign.storepass=<keystore password>

#Arguments to send to the zip executable
zipargs=

#Arguments to send to the tar executable
tarargs=

#Control the creation of a file containing the version included in each configuration - on by default 
#generateVersionsLists=false
=======
#Allow cycles involving at most one bundle that needs to be compiled with the rest being binary bundles.
allowBinaryCycles = true
>>>>>>> 7fe8dcc4

############## BUILD NAMING CONTROL ################
# Type of build.  Used in naming the build output.  Typically this value is
# one of I, N, M, S, ...
buildType=S

# ID of the build.  Used in naming the build output.
buildId=ide

# Label for the build.  Used in naming the build output
buildLabel=release

# Timestamp for the build.  Used in naming the build output
timestamp=007

#this property indicates whether the resolution should be done in development mode (i.e. ignore multiple bundles with singletons)
resolution.devMode=false

skipBase=true
skipMaps=true
skipFetch=true

############# JAVA COMPILER OPTIONS ##############
# For this example:
# We specify the JRE locations for CDC-1.1/Foundation-1.1 and J2SE-1.5
# because these are the required execution environments defined for the 
# bundles in the example. 

# The location of the Java jars to compile against.  Typically the rt.jar for your JDK/JRE
#bootclasspath=${java.home}/lib/rt.jar

# If using an IBM VM, use
#bootclasspath=${java.home}/lib/core.jar;${java.home}/lib/vm.jar

# specific JRE locations to compile against. These values are used to compile bundles specifying a 
# Bundle-RequiredExecutionEnvironment. Uncomment and set values for environments that you support
#CDC-1.0/Foundation-1.0= /path/to/rt.jar
#CDC-1.1/Foundation-1.1=${java.home}/lib/rt.jar
#OSGi/Minimum-1.0=
#OSGi/Minimum-1.1=
#JRE-1.1=
#J2SE-1.2=
#J2SE-1.3=
#J2SE-1.4=
J2SE-1.5=${java.home}/lib/rt.jar
#JavaSE-1.6=${java.home}/lib/rt.jar
#PersonalJava-1.1=
#PersonalJava-1.2=
#CDC-1.0/PersonalBasis-1.0=
#CDC-1.0/PersonalJava-1.0=
#CDC-1.1/PersonalBasis-1.1=
#CDC-1.1/PersonalJava-1.1=

# enable / disable parallel compilation
parallelCompilation=false
flattenDependencies=true

# Specify the output format of the compiler log when eclipse jdt is used
logExtension=.log

# Whether or not to include debug info in the output jars
javacDebugInfo=true 

# Whether or not to fail the build if there are compiler errors
javacFailOnError=true

# Enable or disable verbose mode of the compiler
javacVerbose=false

# Extra arguments for the compiler. These are specific to the java compiler being used.
compilerArg=-nowarn

# Default value for the version of the source code. This value is used when compiling plug-ins that do not set the Bundle-RequiredExecutionEnvironment or set javacSource in build.properties
javacSource=1.5

# Default value for the version of the byte code targeted. This value is used when compiling plug-ins that do not set the Bundle-RequiredExecutionEnvironment or set javacTarget in build.properties.
javacTarget=1.5

# whether to generate individual source bundles for each source plugin instead of a single one
individualSourceBundles=false

custom = true<|MERGE_RESOLUTION|>--- conflicted
+++ resolved
@@ -56,46 +56,8 @@
 # artifacts for all the platforms listed in the configs property.
 #groupConfigurations=true
 
-<<<<<<< HEAD
-#The format of the archive. By default a zip is created using antZip.
-#The list can only contain the configuration for which the desired format is different than zip.
-#Be sure to include the linux,x86 config as second otherwise the launcher executable will be
-#overwritten with the 64bit version
-archivesFormat=win32, win32, x86 - folder &\
-       linux, gtk, x86_64 - folder &\
-       linux, gtk, x86 - folder &\
-       macosx, carbon, x86 - folder
-
-#Set to true if you want the output to be ready for an update jar (no site.xml generated)
-#outputUpdateJars = false
-
-#Set to true for Jnlp generation
-#codebase should be a URL that will be used as the root of all relative URLs in the output.
-#generateJnlp=false
-#jnlp.codebase=<codebase url>
-#jnlp.j2se=<j2se version>
-#jnlp.locale=<a locale>
-#jnlp.generateOfflineAllowed=true or false generate <offlineAllowed/> attribute in the generated features
-#jnlp.configs=${configs}			#uncomment to filter the content of the generated jnlp files based on the configuration being built
-
-#Set to true if you want to sign jars
-#signJars=false
-#sign.alias=<alias>
-#sign.keystore=<keystore location>
-#sign.storepass=<keystore password>
-
-#Arguments to send to the zip executable
-zipargs=
-
-#Arguments to send to the tar executable
-tarargs=
-
-#Control the creation of a file containing the version included in each configuration - on by default 
-#generateVersionsLists=false
-=======
 #Allow cycles involving at most one bundle that needs to be compiled with the rest being binary bundles.
 allowBinaryCycles = true
->>>>>>> 7fe8dcc4
 
 ############## BUILD NAMING CONTROL ################
 # Type of build.  Used in naming the build output.  Typically this value is
