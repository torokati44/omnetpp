<<<<<<< HEAD
<project name="org.omnetpp.product" default="omnetpp">
    <property environment="env" />
=======
<project default="omnetpp">
	<property environment="env" />
>>>>>>> 0c2f4327
	<property file="build.properties" />

	<target name="clean">
		<delete dir="${buildDirectory}" />
	</target>

	<target name="init">
		<mkdir dir="${buildDirectory}" />
		<mkdir dir="${srcDirectory}" />
		<mkdir dir="${srcDirectory}/plugins" />
		<mkdir dir="${srcDirectory}/features" />
		<copy todir="${srcDirectory}/plugins">
			<fileset dir="../">
				<include name="org.omnetpp.*/**" />
				<exclude name="*/bin/**" />
				<exclude name="org.omnetpp.ide/**" />
				<exclude name="org.omnetpp.scave.old/**" />
				<exclude name="org.omnetpp.test.*/**" />
				<exclude name="org.omnetpp.experimental.*/**" />
			</fileset>
		</copy>
		<copy todir="${srcDirectory}/features">
			<fileset dir="../">
				<include name="org.omnetpp.ide/**" />
				<include name="org.omnetpp.ide.sdk/**" />
				<include name="org.omnetpp.ide.commercial/**" />
				<include name="org.omnetpp.ide.academic/**" />
			</fileset>
		</copy>
	</target>

<<<<<<< HEAD
	<!--
		This target actually executes the PDE Build process by launching the
		Eclipse antRunner application.
	-->
=======
	<!-- prepare for a commercial build / replace OMNeT++ strings to OMNEST etc. -->
	<target name="init-omnest" depends="init">
		<replace dir="${srcDirectory}" token="OMNeT++" value="OMNEST">
			<include name="**/*.java" />
			<include name="**/*.htm" />
			<include name="**/*.html" />
			<include name="**/*.xml" />
			<include name="**/MANIFEST.MF" />
			<include name="**/*.properties" />
			<include name="**/*.product" />
		</replace>
		<replace dir="${srcDirectory}" token="Academic Edition, not for commercial use" value="Commercial Edition">
			<include name="**/*.xml" />
		</replace>
		<replace dir="${srcDirectory}" token="IS_COMMERCIAL = false;" value="IS_COMMERCIAL = true;">
			<include name="**/*.java" />
		</replace>
		<copy file="${srcDirectory}/plugins/org.omnetpp.product/omnest-ide.product" tofile="${srcDirectory}/plugins/org.omnetpp.product/ide.product" />
		<move file="${srcDirectory}/plugins/org.omnetpp.main/icons/intro-omnest.png" tofile="${srcDirectory}/plugins/org.omnetpp.main/icons/intro-image.png" />
	</target>

	<!-- prepare for academic build / throw out commercial features etc. -->
	<target name="init-omnetpp" depends="init">
		<replace dir="${srcDirectory}" token="IS_COMMERCIAL = true;" value="IS_COMMERCIAL = false;">
			<include name="**/*.java" />
		</replace>
		<copy file="${srcDirectory}/plugins/org.omnetpp.product/omnetpp-ide.product" tofile="${srcDirectory}/plugins/org.omnetpp.product/ide.product" />
		<move file="${srcDirectory}/plugins/org.omnetpp.main/icons/intro-omnetpp.png" tofile="${srcDirectory}/plugins/org.omnetpp.main/icons/intro-image.png" />
	</target>

>>>>>>> 0c2f4327
	<target name="pde-build">
		<replace dir="${srcDirectory}" token="##BUILDID##" value="${env.BUILDID}">
			<include name="**/*.java" />
			<include name="**/*.htm" />
			<include name="**/*.html" />
			<include name="**/*.xml" />
			<include name="**/MANIFEST.MF" />
			<include name="**/*.properties" />
			<include name="**/*.product" />
		</replace>
		<replace dir="${srcDirectory}" token="##VERSION##" value="${env.VERSION}">
			<include name="**/*.java" />
			<include name="**/*.htm" />
			<include name="**/*.html" />
			<include name="**/*.xml" />
			<include name="**/MANIFEST.MF" />
			<include name="**/*.properties" />
			<include name="**/*.product" />
		</replace>

		<!-- Check that we have a deltapack -->
		<available property="haveDeltaPack" file="${deltapack}" />
		<fail unless="haveDeltaPack" message="The deltapack is required to build this product.  Please edit buildProduct.xml or set the &quot;deltapack&quot; property." />
		<available property="haveEmf" file="${emf}" />
		<fail unless="haveEmf" message="EMF runtime is required in the ${eclipse_home}/target directory." />
		<available property="haveImageexport" file="${imageexport}" />
		<fail unless="haveImageexport" message="Image export feature required in the ${eclipse_home}/target directory." />

		<java classname="org.eclipse.equinox.launcher.Main" fork="true" failonerror="true">
			<arg value="-application" />
			<arg value="org.eclipse.ant.core.antRunner" />
			<arg value="-buildfile" />
			<arg value="${eclipse.pdebuild.scripts}/productBuild/productBuild.xml" />
			<arg value="-Dbuilder=${basedir}" />
			<arg value="-DforceContextQualifier=${env.BUILDID}" />
			<classpath>
			    <pathelement location="${baseLocation}/plugins/org.eclipse.equinox.launcher_${equinoxLauncherPluginVersion}.jar"/>
			</classpath>
		</java>
	</target>

	<!-- Extract / rearange the output for a single configuration
		config: platform.windowingsystem.architecture (triplet as specified in "configs" property),
		platdir: the directory name for the specific platform launcher and p2 profile dir -->
	<target name="package-config">
          <unzip src="${buildDirectory}/${buildLabel}/${archivePrefix}-${config}.zip"
                 dest="${buildDirectory}/${buildLabel}">
            <patternset excludes="${archivePrefix}/plugins/** ${archivePrefix}/features/**"/>
            <globmapper from="${archivePrefix}/*" to="${archivePrefix}/${platdir}/*"/>
          </unzip>
          <unzip src="${buildDirectory}/${buildLabel}/${archivePrefix}-${config}.zip"
                 dest="${buildDirectory}/${buildLabel}">
            <patternset includes="${archivePrefix}/plugins/** ${archivePrefix}/features/**"/>
          </unzip>
	</target>

	<!-- create the final IDE layout by extracting the launcher and p2 profile into
             separate platform specifc directory for ALL configurations -->
	<target name="package">
          <ant target="package-config">
            <property name="config" value="win32.win32.x86"/>
            <property name="platdir" value="win32"/>
          </ant>
          <ant target="package-config">
            <property name="config" value="linux.gtk.x86"/>
            <property name="platdir" value="linux"/>
          </ant>
          <ant target="package-config">
            <property name="config" value="linux.gtk.x86_64"/>
            <property name="platdir" value="linux64"/>
          </ant>
          <ant target="package-config">
            <property name="config" value="macosx.carbon.x86"/>
            <property name="platdir" value="macosx"/>
          </ant>
	</target>

<!-- clean, init-omnetpp, pde-build, -->
	<target name="omnetpp" depends="clean, init-omnetpp, pde-build, package">
		<chmod file="${buildDirectory}/${buildLabel}/${archivePrefix}/linux/omnetpp" perm="755" />
		<chmod file="${buildDirectory}/${buildLabel}/${archivePrefix}/linux64/omnetpp" perm="755" />
		<chmod file="${buildDirectory}/${buildLabel}/${archivePrefix}/macosx/omnetpp.app/Contents/MacOS/omnetpp" perm="755" />
		<copy overwrite="true" file="${srcDirectory}/plugins/org.omnetpp.product/launcher_linux.ini" tofile="${buildDirectory}/${buildLabel}/${archivePrefix}/linux/omnetpp.ini" />
		<copy overwrite="true" file="${srcDirectory}/plugins/org.omnetpp.product/launcher_linux64.ini" tofile="${buildDirectory}/${buildLabel}/${archivePrefix}/linux64/omnetpp.ini" />
		<copy overwrite="true" file="${srcDirectory}/plugins/org.omnetpp.product/launcher_macosx.ini" tofile="${buildDirectory}/${buildLabel}/${archivePrefix}/macosx/omnetpp.app/Contents/MacOS/omnetpp.ini" />
		<copy overwrite="true" file="${srcDirectory}/plugins/org.omnetpp.product/launcher_win32.ini" tofile="${buildDirectory}/${buildLabel}/${archivePrefix}/win32/omnetpp.ini" />
	</target>

	<target name="omnest" depends="clean, init-omnest, pde-build, package">
		<chmod file="${buildDirectory}/${buildLabel}/${archivePrefix}/linux/omnest" perm="755" />
		<chmod file="${buildDirectory}/${buildLabel}/${archivePrefix}/linux64/omnest" perm="755" />
		<chmod file="${buildDirectory}/${buildLabel}/${archivePrefix}/macosx/omnest.app/Contents/MacOS/omnest" perm="755" />
		<copy overwrite="true" file="${srcDirectory}/plugins/org.omnetpp.product/launcher_linux.ini" tofile="${buildDirectory}/${buildLabel}/${archivePrefix}/linux/omnest.ini" />
		<copy overwrite="true" file="${srcDirectory}/plugins/org.omnetpp.product/launcher_linux64.ini" tofile="${buildDirectory}/${buildLabel}/${archivePrefix}/linux64/omnest.ini" />
		<copy overwrite="true" file="${srcDirectory}/plugins/org.omnetpp.product/launcher_macosx.ini" tofile="${buildDirectory}/${buildLabel}/${archivePrefix}/macosx/omnest.app/Contents/MacOS/omnest.ini" />
		<copy overwrite="true" file="${srcDirectory}/plugins/org.omnetpp.product/launcher_win32.ini" tofile="${buildDirectory}/${buildLabel}/${archivePrefix}/win32/omnest.ini" />
	</target>
</project><|MERGE_RESOLUTION|>--- conflicted
+++ resolved
@@ -1,10 +1,5 @@
-<<<<<<< HEAD
-<project name="org.omnetpp.product" default="omnetpp">
-    <property environment="env" />
-=======
 <project default="omnetpp">
 	<property environment="env" />
->>>>>>> 0c2f4327
 	<property file="build.properties" />
 
 	<target name="clean">
@@ -36,12 +31,6 @@
 		</copy>
 	</target>
 
-<<<<<<< HEAD
-	<!--
-		This target actually executes the PDE Build process by launching the
-		Eclipse antRunner application.
-	-->
-=======
 	<!-- prepare for a commercial build / replace OMNeT++ strings to OMNEST etc. -->
 	<target name="init-omnest" depends="init">
 		<replace dir="${srcDirectory}" token="OMNeT++" value="OMNEST">
@@ -72,7 +61,6 @@
 		<move file="${srcDirectory}/plugins/org.omnetpp.main/icons/intro-omnetpp.png" tofile="${srcDirectory}/plugins/org.omnetpp.main/icons/intro-image.png" />
 	</target>
 
->>>>>>> 0c2f4327
 	<target name="pde-build">
 		<replace dir="${srcDirectory}" token="##BUILDID##" value="${env.BUILDID}">
 			<include name="**/*.java" />
