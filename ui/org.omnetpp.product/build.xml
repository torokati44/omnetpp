<project default="omnetpp">
	<property environment="env" />
	<property file="build.properties" />

	<target name="clean">
		<delete dir="${buildDirectory}" />
	</target>

	<target name="init">
		<mkdir dir="${buildDirectory}" />
		<mkdir dir="${srcDirectory}" />
		<mkdir dir="${srcDirectory}/plugins" />
		<mkdir dir="${srcDirectory}/features" />
		<copy todir="${srcDirectory}/plugins">
			<fileset dir="../">
				<include name="org.omnetpp.*/**" />
				<exclude name="*/bin/**" />
				<exclude name="org.omnetpp.ide/**" />
				<exclude name="org.omnetpp.scave.old/**" />
				<exclude name="org.omnetpp.test.*/**" />
				<exclude name="org.omnetpp.experimental.*/**" />
			</fileset>
		</copy>
		<copy todir="${srcDirectory}/features">
			<fileset dir="../">
				<include name="org.omnetpp.ide/**" />
				<include name="org.omnetpp.ide.sdk/**" />
				<include name="org.omnetpp.ide.commercial/**" />
				<include name="org.omnetpp.ide.academic/**" />
			</fileset>
		</copy>
	</target>

<<<<<<< HEAD
	<!--
		This target actually executes the PDE Build process by launching the 
		Eclipse antRunner application.
	-->
	<target name="pde-build">
	    <replace dir="${buildDirectory}" token="##BUILDID##" value="${env.BUILDID}">
		  	<include name="**/*.java"/>
		  	<include name="**/*.htm" />
			<include name="**/*.html"/>
			<include name="**/*.xml"/>
			<include name="**/MANIFEST.MF"/>
			<include name="**/*.properties"/>
			<include name="**/*.product"/>
	    </replace>
	    <replace dir="${buildDirectory}" token="##VERSION##" value="${env.VERSION}">
		  	<include name="**/*.java"/>
		  	<include name="**/*.htm" />
			<include name="**/*.html"/>
			<include name="**/*.xml"/>
			<include name="**/MANIFEST.MF"/>
			<include name="**/*.properties"/>
			<include name="**/*.product"/>
	    </replace>
=======
	<!-- prepare for a commercial build / replace OMNeT++ strings to OMNEST etc. -->
	<target name="init-omnest" depends="init">
		<replace dir="${srcDirectory}" token="OMNeT++" value="OMNEST">
			<include name="**/*.java" />
			<include name="**/*.htm" />
			<include name="**/*.html" />
			<include name="**/*.xml" />
			<include name="**/MANIFEST.MF" />
			<include name="**/*.properties" />
			<include name="**/*.product" />
		</replace>
		<replace dir="${srcDirectory}" token="Academic Edition, not for commercial use" value="Commercial Edition">
			<include name="**/*.xml" />
		</replace>
		<replace dir="${srcDirectory}" token="IS_COMMERCIAL = false;" value="IS_COMMERCIAL = true;">
			<include name="**/*.java" />
		</replace>
		<copy file="${srcDirectory}/plugins/org.omnetpp.product/omnest-ide.product" tofile="${srcDirectory}/plugins/org.omnetpp.product/ide.product" />
		<move file="${srcDirectory}/plugins/org.omnetpp.main/icons/intro-omnest.png" tofile="${srcDirectory}/plugins/org.omnetpp.main/icons/intro-image.png" />
	</target>

	<!-- prepare for academic build / throw out commercial features etc. -->
	<target name="init-omnetpp" depends="init">
		<replace dir="${srcDirectory}" token="IS_COMMERCIAL = true;" value="IS_COMMERCIAL = false;">
			<include name="**/*.java" />
		</replace>
		<copy file="${srcDirectory}/plugins/org.omnetpp.product/omnetpp-ide.product" tofile="${srcDirectory}/plugins/org.omnetpp.product/ide.product" />
		<move file="${srcDirectory}/plugins/org.omnetpp.main/icons/intro-omnetpp.png" tofile="${srcDirectory}/plugins/org.omnetpp.main/icons/intro-image.png" />
	</target>

	<target name="pde-build">
		<replace dir="${srcDirectory}" token="##BUILDID##" value="${env.BUILDID}">
			<include name="**/*.java" />
			<include name="**/*.htm" />
			<include name="**/*.html" />
			<include name="**/*.xml" />
			<include name="**/MANIFEST.MF" />
			<include name="**/*.properties" />
			<include name="**/*.product" />
		</replace>
		<replace dir="${srcDirectory}" token="##VERSION##" value="${env.VERSION}">
			<include name="**/*.java" />
			<include name="**/*.htm" />
			<include name="**/*.html" />
			<include name="**/*.xml" />
			<include name="**/MANIFEST.MF" />
			<include name="**/*.properties" />
			<include name="**/*.product" />
		</replace>

		<!-- Check that we have a deltapack -->
		<available property="haveDeltaPack" file="${deltapack}" />
		<fail unless="haveDeltaPack" message="The deltapack is required to build this product.  Please edit buildProduct.xml or set the &quot;deltapack&quot; property." />
		<available property="haveEmf" file="${emf}" />
		<fail unless="haveEmf" message="EMF runtime is required in the ${eclipse_home}/target directory." />
		<available property="haveImageexport" file="${imageexport}" />
		<fail unless="haveImageexport" message="Image export feature required in the ${eclipse_home}/target directory." />

>>>>>>> 7fe8dcc4
		<java classname="org.eclipse.equinox.launcher.Main" fork="true" failonerror="true">
			<arg value="-application" />
			<arg value="org.eclipse.ant.core.antRunner" />
			<arg value="-buildfile" />
			<arg value="${eclipse.pdebuild.scripts}/productBuild/productBuild.xml" />
			<arg value="-Dbuilder=${basedir}" />
			<arg value="-DforceContextQualifier=${env.BUILDID}" />
			<classpath>
			    <pathelement location="${baseLocation}/plugins/org.eclipse.equinox.launcher_${equinoxLauncherPluginVersion}.jar"/>
			</classpath>
		</java>
	</target>

<<<<<<< HEAD
	<!-- prepare for a commercial build / replace OMNeT++ strings to OMNEST etc. -->
	<target name="init-omnest" depends="init">
	    <replace dir="${buildDirectory}" token="OMNeT++" value="OMNEST">
		  	<include name="**/*.java"/>
		  	<include name="**/*.htm" />
			<include name="**/*.html"/>
			<include name="**/*.xml"/>
			<include name="**/MANIFEST.MF"/>
			<include name="**/*.properties"/>
			<include name="**/*.product"/>
	    </replace>
	    <replace dir="${buildDirectory}" token="Academic Edition, not for commercial use" value="Commercial Edition">
			<include name="**/*.xml"/>
	    </replace>
		<replace dir="${buildDirectory}" token="IS_COMMERCIAL = false;" value="IS_COMMERCIAL = true;">
			<include name="**/*.java"/>
	    </replace>
	    <copy file="${buildDirectory}/plugins/org.omnetpp.product/omnest-ide.product" tofile="${buildDirectory}/plugins/org.omnetpp.product/ide.product"/>
	    <move file="${buildDirectory}/plugins/org.omnetpp.main/icons/intro-omnest.png" tofile="${buildDirectory}/plugins/org.omnetpp.main/icons/intro-image.png"/>
    </target>

	<!-- prepare for academic build / throw out commercial features etc. -->
	<target name="init-omnetpp" depends="init">
		<replace dir="${buildDirectory}" token="IS_COMMERCIAL = true;" value="IS_COMMERCIAL = false;">
			<include name="**/*.java"/>
	    </replace>
	    <copy file="${buildDirectory}/plugins/org.omnetpp.product/omnetpp-ide.product" tofile="${buildDirectory}/plugins/org.omnetpp.product/ide.product"/>
	    <move file="${buildDirectory}/plugins/org.omnetpp.main/icons/intro-omnetpp.png" tofile="${buildDirectory}/plugins/org.omnetpp.main/icons/intro-image.png"/>
   	</target>

	<target name="omnetpp" depends="clean, init-omnetpp, pde-build" >
	    <!-- special handling of the 64 bit linux executable -->
	    <copy file="${eclipseLocation}/eclipse64" tofile="${buildDirectory}/tmp/${archivePrefix}/omnetpp64"/>
	    <chmod file="${buildDirectory}/tmp/${archivePrefix}/omnetpp64" perm="755"/>
	    <delete file="${buildDirectory}/tmp/${archivePrefix}/libcairo-swt.so" />
	</target>

	<target name="omnest" depends="clean, init-omnest, pde-build" >
	    <!-- special handling of the 64 bit linux executable -->
	    <copy file="${eclipseLocation}/eclipse64" tofile="${buildDirectory}/tmp/${archivePrefix}/omnest64"/>
	    <chmod file="${buildDirectory}/tmp/${archivePrefix}/omnest64" perm="755"/>
	    <delete file="${buildDirectory}/tmp/${archivePrefix}/libcairo-swt.so" />
=======
	<!-- Extract / rearange the output for a single configuration 
		config: platform.windowingsystem.architecture (triplet as specified in "configs" property), 
		platdir: the directory name for the specific platform launcher and p2 profile dir -->
	<target name="package-config">
          <unzip src="${buildDirectory}/${buildLabel}/${archivePrefix}-${config}.zip" 
                 dest="${buildDirectory}/${buildLabel}">
            <patternset excludes="${archivePrefix}/plugins/** ${archivePrefix}/features/**"/>
            <globmapper from="${archivePrefix}/*" to="${archivePrefix}/${platdir}/*"/>
          </unzip>
          <unzip src="${buildDirectory}/${buildLabel}/${archivePrefix}-${config}.zip" 
                 dest="${buildDirectory}/${buildLabel}">
            <patternset includes="${archivePrefix}/plugins/** ${archivePrefix}/features/**"/>
          </unzip>
	</target>

	<!-- create the final IDE layout by extracting the launcher and p2 profile into 
             separate platform specifc directory for ALL configurations -->
	<target name="package">
          <ant target="package-config">
            <property name="config" value="win32.win32.x86"/>
            <property name="platdir" value="win32"/>
          </ant>
          <ant target="package-config">
            <property name="config" value="linux.gtk.x86"/>
            <property name="platdir" value="linux"/>
          </ant>
          <ant target="package-config">
            <property name="config" value="linux.gtk.x86_64"/>
            <property name="platdir" value="linux64"/>
          </ant>
          <ant target="package-config">
            <property name="config" value="macosx.carbon.x86"/>
            <property name="platdir" value="macosx"/>
          </ant>
	</target>

<!-- clean, init-omnetpp, pde-build, -->
	<target name="omnetpp" depends="clean, init-omnetpp, pde-build, package">
		<chmod file="${buildDirectory}/${buildLabel}/${archivePrefix}/linux/omnetpp" perm="755" />
		<chmod file="${buildDirectory}/${buildLabel}/${archivePrefix}/linux64/omnetpp" perm="755" />
		<chmod file="${buildDirectory}/${buildLabel}/${archivePrefix}/macosx/omnetpp.app/Contents/MacOS/omnetpp" perm="755" />
		<copy overwrite="true" file="${srcDirectory}/plugins/org.omnetpp.product/launcher_linux.ini" tofile="${buildDirectory}/${buildLabel}/${archivePrefix}/linux/omnetpp.ini" />
		<copy overwrite="true" file="${srcDirectory}/plugins/org.omnetpp.product/launcher_linux64.ini" tofile="${buildDirectory}/${buildLabel}/${archivePrefix}/linux64/omnetpp.ini" />
		<copy overwrite="true" file="${srcDirectory}/plugins/org.omnetpp.product/launcher_macosx.ini" tofile="${buildDirectory}/${buildLabel}/${archivePrefix}/macosx/omnetpp.app/Contents/MacOS/omnetpp.ini" />
		<copy overwrite="true" file="${srcDirectory}/plugins/org.omnetpp.product/launcher_win32.ini" tofile="${buildDirectory}/${buildLabel}/${archivePrefix}/win32/omnetpp.ini" />
	</target>

	<target name="omnest" depends="clean, init-omnest, pde-build, package">
		<chmod file="${buildDirectory}/${buildLabel}/${archivePrefix}/linux/omnest" perm="755" />
		<chmod file="${buildDirectory}/${buildLabel}/${archivePrefix}/linux64/omnest" perm="755" />
		<chmod file="${buildDirectory}/${buildLabel}/${archivePrefix}/macosx/omnest.app/Contents/MacOS/omnest" perm="755" />
		<copy overwrite="true" file="${srcDirectory}/plugins/org.omnetpp.product/launcher_linux.ini" tofile="${buildDirectory}/${buildLabel}/${archivePrefix}/linux/omnest.ini" />
		<copy overwrite="true" file="${srcDirectory}/plugins/org.omnetpp.product/launcher_linux64.ini" tofile="${buildDirectory}/${buildLabel}/${archivePrefix}/linux64/omnest.ini" />
		<copy overwrite="true" file="${srcDirectory}/plugins/org.omnetpp.product/launcher_macosx.ini" tofile="${buildDirectory}/${buildLabel}/${archivePrefix}/macosx/omnest.app/Contents/MacOS/omnest.ini" />
		<copy overwrite="true" file="${srcDirectory}/plugins/org.omnetpp.product/launcher_win32.ini" tofile="${buildDirectory}/${buildLabel}/${archivePrefix}/win32/omnest.ini" />
>>>>>>> 7fe8dcc4
	</target>
</project><|MERGE_RESOLUTION|>--- conflicted
+++ resolved
@@ -31,31 +31,6 @@
 		</copy>
 	</target>
 
-<<<<<<< HEAD
-	<!--
-		This target actually executes the PDE Build process by launching the 
-		Eclipse antRunner application.
-	-->
-	<target name="pde-build">
-	    <replace dir="${buildDirectory}" token="##BUILDID##" value="${env.BUILDID}">
-		  	<include name="**/*.java"/>
-		  	<include name="**/*.htm" />
-			<include name="**/*.html"/>
-			<include name="**/*.xml"/>
-			<include name="**/MANIFEST.MF"/>
-			<include name="**/*.properties"/>
-			<include name="**/*.product"/>
-	    </replace>
-	    <replace dir="${buildDirectory}" token="##VERSION##" value="${env.VERSION}">
-		  	<include name="**/*.java"/>
-		  	<include name="**/*.htm" />
-			<include name="**/*.html"/>
-			<include name="**/*.xml"/>
-			<include name="**/MANIFEST.MF"/>
-			<include name="**/*.properties"/>
-			<include name="**/*.product"/>
-	    </replace>
-=======
 	<!-- prepare for a commercial build / replace OMNeT++ strings to OMNEST etc. -->
 	<target name="init-omnest" depends="init">
 		<replace dir="${srcDirectory}" token="OMNeT++" value="OMNEST">
@@ -114,7 +89,6 @@
 		<available property="haveImageexport" file="${imageexport}" />
 		<fail unless="haveImageexport" message="Image export feature required in the ${eclipse_home}/target directory." />
 
->>>>>>> 7fe8dcc4
 		<java classname="org.eclipse.equinox.launcher.Main" fork="true" failonerror="true">
 			<arg value="-application" />
 			<arg value="org.eclipse.ant.core.antRunner" />
@@ -128,50 +102,6 @@
 		</java>
 	</target>
 
-<<<<<<< HEAD
-	<!-- prepare for a commercial build / replace OMNeT++ strings to OMNEST etc. -->
-	<target name="init-omnest" depends="init">
-	    <replace dir="${buildDirectory}" token="OMNeT++" value="OMNEST">
-		  	<include name="**/*.java"/>
-		  	<include name="**/*.htm" />
-			<include name="**/*.html"/>
-			<include name="**/*.xml"/>
-			<include name="**/MANIFEST.MF"/>
-			<include name="**/*.properties"/>
-			<include name="**/*.product"/>
-	    </replace>
-	    <replace dir="${buildDirectory}" token="Academic Edition, not for commercial use" value="Commercial Edition">
-			<include name="**/*.xml"/>
-	    </replace>
-		<replace dir="${buildDirectory}" token="IS_COMMERCIAL = false;" value="IS_COMMERCIAL = true;">
-			<include name="**/*.java"/>
-	    </replace>
-	    <copy file="${buildDirectory}/plugins/org.omnetpp.product/omnest-ide.product" tofile="${buildDirectory}/plugins/org.omnetpp.product/ide.product"/>
-	    <move file="${buildDirectory}/plugins/org.omnetpp.main/icons/intro-omnest.png" tofile="${buildDirectory}/plugins/org.omnetpp.main/icons/intro-image.png"/>
-    </target>
-
-	<!-- prepare for academic build / throw out commercial features etc. -->
-	<target name="init-omnetpp" depends="init">
-		<replace dir="${buildDirectory}" token="IS_COMMERCIAL = true;" value="IS_COMMERCIAL = false;">
-			<include name="**/*.java"/>
-	    </replace>
-	    <copy file="${buildDirectory}/plugins/org.omnetpp.product/omnetpp-ide.product" tofile="${buildDirectory}/plugins/org.omnetpp.product/ide.product"/>
-	    <move file="${buildDirectory}/plugins/org.omnetpp.main/icons/intro-omnetpp.png" tofile="${buildDirectory}/plugins/org.omnetpp.main/icons/intro-image.png"/>
-   	</target>
-
-	<target name="omnetpp" depends="clean, init-omnetpp, pde-build" >
-	    <!-- special handling of the 64 bit linux executable -->
-	    <copy file="${eclipseLocation}/eclipse64" tofile="${buildDirectory}/tmp/${archivePrefix}/omnetpp64"/>
-	    <chmod file="${buildDirectory}/tmp/${archivePrefix}/omnetpp64" perm="755"/>
-	    <delete file="${buildDirectory}/tmp/${archivePrefix}/libcairo-swt.so" />
-	</target>
-
-	<target name="omnest" depends="clean, init-omnest, pde-build" >
-	    <!-- special handling of the 64 bit linux executable -->
-	    <copy file="${eclipseLocation}/eclipse64" tofile="${buildDirectory}/tmp/${archivePrefix}/omnest64"/>
-	    <chmod file="${buildDirectory}/tmp/${archivePrefix}/omnest64" perm="755"/>
-	    <delete file="${buildDirectory}/tmp/${archivePrefix}/libcairo-swt.so" />
-=======
 	<!-- Extract / rearange the output for a single configuration 
 		config: platform.windowingsystem.architecture (triplet as specified in "configs" property), 
 		platdir: the directory name for the specific platform launcher and p2 profile dir -->
@@ -227,6 +157,5 @@
 		<copy overwrite="true" file="${srcDirectory}/plugins/org.omnetpp.product/launcher_linux64.ini" tofile="${buildDirectory}/${buildLabel}/${archivePrefix}/linux64/omnest.ini" />
 		<copy overwrite="true" file="${srcDirectory}/plugins/org.omnetpp.product/launcher_macosx.ini" tofile="${buildDirectory}/${buildLabel}/${archivePrefix}/macosx/omnest.app/Contents/MacOS/omnest.ini" />
 		<copy overwrite="true" file="${srcDirectory}/plugins/org.omnetpp.product/launcher_win32.ini" tofile="${buildDirectory}/${buildLabel}/${archivePrefix}/win32/omnest.ini" />
->>>>>>> 7fe8dcc4
 	</target>
 </project>