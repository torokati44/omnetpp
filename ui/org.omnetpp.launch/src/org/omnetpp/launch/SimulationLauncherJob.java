/*--------------------------------------------------------------*
  Copyright (C) 2006-2008 OpenSim Ltd.

  This file is distributed WITHOUT ANY WARRANTY. See the file
  'License' for details on this and other legal matters.
*--------------------------------------------------------------*/

package org.omnetpp.launch;

import java.io.IOException;
import java.text.DateFormat;
import java.text.MessageFormat;
import java.util.Date;

import org.eclipse.core.runtime.CoreException;
import org.eclipse.core.runtime.IPath;
import org.eclipse.core.runtime.IProgressMonitor;
import org.eclipse.core.runtime.IStatus;
import org.eclipse.core.runtime.Path;
import org.eclipse.core.runtime.Platform;
import org.eclipse.core.runtime.Status;
import org.eclipse.core.runtime.SubMonitor;
import org.eclipse.core.runtime.jobs.Job;
import org.eclipse.debug.core.DebugException;
import org.eclipse.debug.core.DebugPlugin;
import org.eclipse.debug.core.ILaunch;
import org.eclipse.debug.core.ILaunchConfiguration;
import org.eclipse.debug.core.IStreamListener;
import org.eclipse.debug.core.model.IProcess;
import org.eclipse.debug.core.model.IStreamMonitor;
import org.eclipse.debug.internal.ui.DebugUIPlugin;
import org.eclipse.debug.internal.ui.preferences.IDebugPreferenceConstants;
import org.eclipse.debug.internal.ui.views.console.ProcessConsole;
import org.eclipse.debug.ui.DebugUITools;
import org.eclipse.swt.widgets.Display;
import org.eclipse.ui.console.IOConsoleOutputStream;
import org.omnetpp.common.util.StringUtils;
import org.omnetpp.launch.tabs.OmnetppLaunchUtils;

/**
 * A job to launch a single simulation process in the background
 *
 * @author rhornig
 */
public class SimulationLauncherJob extends Job {
    public final static String SIMULATION_JOB_FAMILY = "simulation";
    ILaunchConfiguration configuration;
    ILaunch launch;
    Integer runNo;
    String taskName;
    boolean reportProgress;
    int port;

<<<<<<< HEAD
    public SimulationLauncherJob(ILaunchConfiguration configuration, ILaunch launch, Integer runNo, boolean reportProgress, int port) {
        super("Run #"+runNo+" - Scheduled");
=======
    public SimulationLauncherJob(ILaunchConfiguration configuration, ILaunch launch, Integer runNo, boolean reportProgress) {
        super("Simulating "+configuration.getName());
>>>>>>> 5633eef9
        this.configuration = configuration;
        this.launch = launch;
        this.runNo = runNo;
        this.taskName = "Run #"+runNo;
        this.reportProgress = reportProgress;
        this.port = port;
    }

    /* (non-Javadoc)
     * @see org.eclipse.core.runtime.jobs.Job#belongsTo(java.lang.Object)
     * We are using the launch object as a group family, so we can cancel all processes associated with
     * the launch.
     */
    @Override
    public boolean belongsTo(Object family) {
        return family == launch || SIMULATION_JOB_FAMILY.equals(family);
    }

<<<<<<< HEAD
    @Override
    protected IStatus run(IProgressMonitor monitor) {
        IStatus status;
        try {
            SubMonitor smon = SubMonitor.convert(monitor, "", 1);
            status = launchSimulation(smon.newChild(1));
        }
        catch (CoreException e) {
            return e.getStatus();
        }
        finally {
            monitor.done();
        }
        return status;
    }

=======
>>>>>>> 5633eef9
    /**
     * Launches a single instance of the simulation process
     * @param monitor the progress monitor to use for reporting progress to the user. It is the caller's
     * responsibility to call done() on the given monitor. Accepts null, indicating that no progress should be
     * reported and that the operation cannot be cancelled.
     */
<<<<<<< HEAD
    private IStatus launchSimulation(final SubMonitor monitor) throws CoreException {
        // check for cancellation
        if (monitor.isCanceled())
            return new Status(IStatus.CANCEL, LaunchPlugin.PLUGIN_ID, IStatus.CANCEL, "Run #"+runNo+" - Cancelled", null);

        if (reportProgress)
            monitor.subTask("Run #"+runNo+" - Initializing");

        monitor.setWorkRemaining(100);

        String additionalArgs = " -r "+runNo;
        if (port != -1)
            additionalArgs += " -p "+port;

        // calculate the command-line for display purposes (dump to the console before start)
        String[] cmdLineArgs = OmnetppLaunchUtils.createCommandLine(configuration, additionalArgs);
        IPath workingDir = OmnetppLaunchUtils.getWorkingDirectoryPath(configuration);
        String commandLine = OmnetppLaunchUtils.makeRelativePathTo(new Path(cmdLineArgs[0]), workingDir).toString();
        // if opp_run is used, do not display any path info
        if (commandLine.endsWith("/opp_run"))
            commandLine = "opp_run";
        if (commandLine.endsWith("/opp_run_release"))
            commandLine = "opp_run_release";
        for (int i=1; i<cmdLineArgs.length; ++i)
            commandLine += " " + cmdLineArgs[i];

        // launch the process
        Process process = OmnetppLaunchUtils.startSimulationProcess(configuration, cmdLineArgs, false);
        IProcess iprocess = DebugPlugin.newProcess(launch, process, renderProcessLabel(runNo));
        printToConsole(iprocess, "Starting...\n\n$ cd "+workingDir+"\n$ "+commandLine+"\n\n", false);

        // command line will be visible in the debug view's property dialog
        iprocess.setAttribute(IProcess.ATTR_CMDLINE, commandLine);

        // setup a stream monitor on the process output, so we can track the progress
        if (reportProgress)
            iprocess.getStreamsProxy().getOutputStreamMonitor().addListener(new IStreamListener () {
                int prevPct = 0;
                public void streamAppended(String text, IStreamMonitor ismon) {
                    int pct = OmnetppLaunchUtils.getProgressInPercent(text);
                    if (pct >= 0) {
                        monitor.worked(pct - prevPct);
                        prevPct = pct;
                    }
=======
    @Override
    protected IStatus run(IProgressMonitor monitor) {
        final SubMonitor subMonitor = SubMonitor.convert(monitor, taskName, 100);
        subMonitor.subTask("Initializing...");
>>>>>>> 5633eef9

        try {

            String additionalArgs = " -r "+runNo;

            // calculate the command-line for display purposes (dump to the console before start)
            String[] cmdLineArgs = OmnetppLaunchUtils.createCommandLine(configuration, additionalArgs);
            IPath workingDir = OmnetppLaunchUtils.getWorkingDirectoryPath(configuration);
            String commandLine = OmnetppLaunchUtils.makeRelativePathTo(new Path(cmdLineArgs[0]), workingDir).toString();
            // if opp_run is used, do not display any path info
            if (commandLine.endsWith("/opp_run"))
                commandLine = "opp_run";
            if (commandLine.endsWith("/opp_run_release"))
                commandLine = "opp_run_release";
            for (int i=1; i<cmdLineArgs.length; ++i)
                commandLine += " " + cmdLineArgs[i];

            // launch the process
            Process process = OmnetppLaunchUtils.startSimulationProcess(configuration, cmdLineArgs, false);
            IProcess iprocess = DebugPlugin.newProcess(launch, process, renderProcessLabel(runNo));
            printToConsole(iprocess, "Starting...\n\n$ cd "+workingDir+"\n$ "+commandLine+"\n\n", false);

            // command line will be visible in the debug view's property dialog
            iprocess.setAttribute(IProcess.ATTR_CMDLINE, commandLine);

            // setup a stream monitor on the process output, so we can track the progress
            if (reportProgress && monitor != null)
                iprocess.getStreamsProxy().getOutputStreamMonitor().addListener(new IStreamListener () {
                    int prevPct = 0;
                    public void streamAppended(String text, IStreamMonitor ismon) {
                        int pct = OmnetppLaunchUtils.getProgressInPercent(text);
                        if (pct >= 0) {
                            subMonitor.worked(pct - prevPct);
                            prevPct = pct;
                        }

                        if (OmnetppLaunchUtils.isWaitingForUserInput(text))
                            subMonitor.subTask("Waiting for user input... (Switch to console)");
                        else
                            subMonitor.subTask("Executing ("+prevPct+"%)");
                    }
                });

            // poll the state of the monitor and terminate the process if cancel was requested
            while (!iprocess.isTerminated()) {
                synchronized (iprocess) {
                    try {
                        iprocess.wait(1000);
                        // check the monitor state on every 1000ms and terminate the process if requested
                        if (subMonitor.isCanceled())
                            iprocess.terminate();
                    } catch (InterruptedException e) {
                        iprocess.terminate();
                    }
                }
            }

            subMonitor.done();

            // do some error reporting if the process finished with error
            if (iprocess.isTerminated() && iprocess.getExitValue() != 0) {
                try {
                    String errorMsg = "\nSimulation terminated with exit code: " + iprocess.getExitValue() + "\n";
                    errorMsg += "Working directory: " + workingDir + "\n";
                    errorMsg += "Command line: " + commandLine + "\n";

                    // add the environment variables we are interested in
                    String environment[] = DebugPlugin.getDefault().getLaunchManager().getEnvironment(configuration);
                    errorMsg += "\nEnvironment variables:\n";
                    for (String env : environment) {
                        // on Windows, environment variable names are case insensitive, so we convert the name to upper case
                        if (Platform.getOS().equals(Platform.OS_WIN32))
                            env = StringUtils.substringBefore(env, "=").toUpperCase() + "=" + StringUtils.substringAfter(env, "=");
                        if (env.startsWith("PATH=") || env.startsWith("LD_LIBRARY_PATH=") || env.startsWith("DYLD_LIBRARY_PATH=")
                                || env.startsWith("OMNETPP_") || env.startsWith("NEDPATH="))
                            errorMsg += env  + "\n";
                    }

                    printToConsole(iprocess, errorMsg, true);
                    if (subMonitor.isCanceled() || iprocess.getExitValue() == 2) {
                        printToConsole(iprocess, "Cancelled by user request.", true);
                        subMonitor.subTask("Cancelled");
                        return Status.CANCEL_STATUS;
                    } else {
                        subMonitor.subTask("Failed");
                        return new Status(IStatus.ERROR, LaunchPlugin.PLUGIN_ID, iprocess.getExitValue(), taskName+": Finished with Error", null);
                    }
                }
                catch (DebugException e) {
                    LaunchPlugin.logError("Process is not yet terminated (should not happen)", e);
                }
            }
        }
        catch (CoreException e) {
            return e.getStatus();
        }

        subMonitor.subTask("Finished");
        return Status.OK_STATUS;
    }

    /**
     * Print something to the process's console output. Error message will be written in red
     * and the console will be brought to focus.
     */
    private void printToConsole(IProcess iprocess, String text, boolean isErrorMessage) {
        try {
            ProcessConsole console = (ProcessConsole)DebugUIPlugin.getDefault().getProcessConsoleManager().getConsole(iprocess);
            if (console != null) {
                final IOConsoleOutputStream stream = console.newOutputStream();
                if (isErrorMessage) {
                    stream.setActivateOnWrite(true);
                    // we have to set the color in the UI thread otherwise SWT will throw an error
                    Display.getDefault().syncExec(new Runnable() {
                        public void run() {
                            stream.setColor(DebugUITools.getPreferenceColor(IDebugPreferenceConstants.CONSOLE_SYS_ERR_COLOR));
                        }
                    });
                }
                stream.write(text);
                stream.close();
            }
        } catch (IOException e) {
            LaunchPlugin.logError("Unable to write to console", e);
        }
    }

    /**
     * @param runNo
     * @return The process label to display with the run number.
     * @throws CoreException
     */
    private String renderProcessLabel(Integer runNo) throws CoreException {
        String progAttr = configuration.getAttribute(IOmnetppLaunchConstants.ATTR_PROGRAM_NAME, "");
        String expandedProg = StringUtils.substituteVariables(progAttr);
        String format = "{0} ({1} - run #"+runNo +")";
        String timestamp = DateFormat.getInstance().format(new Date(System.currentTimeMillis()));
        return MessageFormat.format(format, new Object[] {expandedProg, timestamp});
    }

}<|MERGE_RESOLUTION|>--- conflicted
+++ resolved
@@ -51,13 +51,8 @@
     boolean reportProgress;
     int port;
 
-<<<<<<< HEAD
     public SimulationLauncherJob(ILaunchConfiguration configuration, ILaunch launch, Integer runNo, boolean reportProgress, int port) {
-        super("Run #"+runNo+" - Scheduled");
-=======
-    public SimulationLauncherJob(ILaunchConfiguration configuration, ILaunch launch, Integer runNo, boolean reportProgress) {
         super("Simulating "+configuration.getName());
->>>>>>> 5633eef9
         this.configuration = configuration;
         this.launch = launch;
         this.runNo = runNo;
@@ -76,86 +71,22 @@
         return family == launch || SIMULATION_JOB_FAMILY.equals(family);
     }
 
-<<<<<<< HEAD
-    @Override
-    protected IStatus run(IProgressMonitor monitor) {
-        IStatus status;
-        try {
-            SubMonitor smon = SubMonitor.convert(monitor, "", 1);
-            status = launchSimulation(smon.newChild(1));
-        }
-        catch (CoreException e) {
-            return e.getStatus();
-        }
-        finally {
-            monitor.done();
-        }
-        return status;
-    }
-
-=======
->>>>>>> 5633eef9
     /**
      * Launches a single instance of the simulation process
      * @param monitor the progress monitor to use for reporting progress to the user. It is the caller's
      * responsibility to call done() on the given monitor. Accepts null, indicating that no progress should be
      * reported and that the operation cannot be cancelled.
      */
-<<<<<<< HEAD
-    private IStatus launchSimulation(final SubMonitor monitor) throws CoreException {
-        // check for cancellation
-        if (monitor.isCanceled())
-            return new Status(IStatus.CANCEL, LaunchPlugin.PLUGIN_ID, IStatus.CANCEL, "Run #"+runNo+" - Cancelled", null);
-
-        if (reportProgress)
-            monitor.subTask("Run #"+runNo+" - Initializing");
-
-        monitor.setWorkRemaining(100);
-
-        String additionalArgs = " -r "+runNo;
-        if (port != -1)
-            additionalArgs += " -p "+port;
-
-        // calculate the command-line for display purposes (dump to the console before start)
-        String[] cmdLineArgs = OmnetppLaunchUtils.createCommandLine(configuration, additionalArgs);
-        IPath workingDir = OmnetppLaunchUtils.getWorkingDirectoryPath(configuration);
-        String commandLine = OmnetppLaunchUtils.makeRelativePathTo(new Path(cmdLineArgs[0]), workingDir).toString();
-        // if opp_run is used, do not display any path info
-        if (commandLine.endsWith("/opp_run"))
-            commandLine = "opp_run";
-        if (commandLine.endsWith("/opp_run_release"))
-            commandLine = "opp_run_release";
-        for (int i=1; i<cmdLineArgs.length; ++i)
-            commandLine += " " + cmdLineArgs[i];
-
-        // launch the process
-        Process process = OmnetppLaunchUtils.startSimulationProcess(configuration, cmdLineArgs, false);
-        IProcess iprocess = DebugPlugin.newProcess(launch, process, renderProcessLabel(runNo));
-        printToConsole(iprocess, "Starting...\n\n$ cd "+workingDir+"\n$ "+commandLine+"\n\n", false);
-
-        // command line will be visible in the debug view's property dialog
-        iprocess.setAttribute(IProcess.ATTR_CMDLINE, commandLine);
-
-        // setup a stream monitor on the process output, so we can track the progress
-        if (reportProgress)
-            iprocess.getStreamsProxy().getOutputStreamMonitor().addListener(new IStreamListener () {
-                int prevPct = 0;
-                public void streamAppended(String text, IStreamMonitor ismon) {
-                    int pct = OmnetppLaunchUtils.getProgressInPercent(text);
-                    if (pct >= 0) {
-                        monitor.worked(pct - prevPct);
-                        prevPct = pct;
-                    }
-=======
     @Override
     protected IStatus run(IProgressMonitor monitor) {
         final SubMonitor subMonitor = SubMonitor.convert(monitor, taskName, 100);
         subMonitor.subTask("Initializing...");
->>>>>>> 5633eef9
 
         try {
 
             String additionalArgs = " -r "+runNo;
+        if (port != -1)
+            additionalArgs += " -p "+port;
 
             // calculate the command-line for display purposes (dump to the console before start)
             String[] cmdLineArgs = OmnetppLaunchUtils.createCommandLine(configuration, additionalArgs);
