--- conflicted
+++ resolved
@@ -11,15 +11,11 @@
 import java.util.ArrayList;
 import java.util.List;
 
-<<<<<<< HEAD
-import org.eclipse.jface.text.rules.*;
-=======
 import org.eclipse.jface.text.rules.IRule;
 import org.eclipse.jface.text.rules.RuleBasedScanner;
 import org.eclipse.jface.text.rules.SingleLineRule;
 import org.eclipse.jface.text.rules.Token;
 import org.eclipse.jface.text.rules.WordRule;
->>>>>>> 2af9e194
 import org.omnetpp.common.editor.text.SyntaxHighlightHelper;
 
 /**
@@ -32,41 +28,12 @@
 
     /**
 	 * Create a new neddoc scanner for the given color provider.
-<<<<<<< HEAD
-	 *
-	 * @param provider the color provider
-=======
->>>>>>> 2af9e194
 	 */
 	 public NedDocColorizerScanner() {
 		super();
         // this is the default token for a comment
         setDefaultReturnToken(SyntaxHighlightHelper.docDefaultToken);
 
-<<<<<<< HEAD
-		List<IRule> list= new ArrayList<IRule>();
-
-        // Add word rule for supported HTML tags
-        // FIXME does not match if token is followed immediately with some characters
-        WordRule tagRule= new WordRule(new SyntaxHighlightHelper.NedDocTagDetector(), Token.UNDEFINED);
-        for (int i= 0; i < SyntaxHighlightHelper.highlightDocTags.length; i++)
-        {
-            String cTag = SyntaxHighlightHelper.highlightDocTags[i];
-            list.add(new SingleLineRule("<" + cTag + " ", ">", SyntaxHighlightHelper.docTagToken, (char)0, true));   // start tag with attributes
-            tagRule.addWord("<" + cTag + ">", SyntaxHighlightHelper.docTagToken);    // empty start tag
-            tagRule.addWord("</" + cTag + ">", SyntaxHighlightHelper.docTagToken);   // empty end tag
-            tagRule.addWord("<" + cTag + "/>", SyntaxHighlightHelper.docTagToken);   // combined start / end tag
-        }
-        list.add(tagRule);
-
-        // Add word rule for keywords.
-        WordRule keywordRule= new WordRule(new SyntaxHighlightHelper.NedAtWordDetector(), Token.UNDEFINED);
-        for (int i= 0; i < SyntaxHighlightHelper.highlightDocKeywords.length; i++)
-            keywordRule.addWord("@" + SyntaxHighlightHelper.highlightDocKeywords[i], SyntaxHighlightHelper.docKeywordToken);
-        list.add(keywordRule);
-
-		IRule[] result= new IRule[list.size()];
-=======
 		List<IRule> list = new ArrayList<IRule>();
 
         // Add single line rules for supported HTML tags
@@ -86,7 +53,6 @@
         list.add(keywordRule);
 
 		IRule[] result = new IRule[list.size()];
->>>>>>> 2af9e194
 		list.toArray(result);
 		setRules(result);
 	}
