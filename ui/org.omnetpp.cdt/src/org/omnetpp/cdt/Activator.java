--- conflicted
+++ resolved
@@ -43,11 +43,6 @@
     // The shared instance
     private static Activator plugin;
 
-<<<<<<< HEAD
-=======
-    private ProjectTemplateStore projectTemplateStore;
-
->>>>>>> 0c2f4327
     /**
      * The constructor
      */
@@ -101,7 +96,7 @@
 
     public static CoreException wrapIntoCoreException(Throwable exception) {
         String msg = StringUtils.defaultIfEmpty(exception.getMessage(), exception.getClass().getSimpleName());
-		return wrapIntoCoreException(msg, exception);
+        return wrapIntoCoreException(msg, exception);
     }
 
     public static CoreException wrapIntoCoreException(String message, Throwable exception) {
@@ -192,17 +187,7 @@
     public static DependencyCache getDependencyCache() {
         return getDefault().dependencyCache;
     }
-<<<<<<< HEAD
-    
-=======
-
-    public static ProjectTemplateStore getProjectTemplateStore() {
-        if (getDefault().projectTemplateStore == null)
-            getDefault().projectTemplateStore = new ProjectTemplateStore();
-        return getDefault().projectTemplateStore;
-    }
-
->>>>>>> 0c2f4327
+
     /**
      * Reread include paths when folder gets created or removed
      */
