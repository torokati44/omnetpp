/*--------------------------------------------------------------*
  Copyright (C) 2006-2008 OpenSim Ltd.

  This file is distributed WITHOUT ANY WARRANTY. See the file
  'License' for details on this and other legal matters.
*--------------------------------------------------------------*/

package org.omnetpp.ned.model.ex;

import java.util.ArrayList;
import java.util.Collection;
import java.util.HashSet;
import java.util.Set;

import org.eclipse.core.resources.IProject;
import org.omnetpp.common.util.StringUtils;
import org.omnetpp.ned.model.DisplayString;
import org.omnetpp.ned.model.INEDElement;
import org.omnetpp.ned.model.NEDElement;
import org.omnetpp.ned.model.NEDElementConstants;
import org.omnetpp.ned.model.interfaces.IHasDisplayString;
import org.omnetpp.ned.model.interfaces.IHasName;
import org.omnetpp.ned.model.interfaces.IHasParameters;
import org.omnetpp.ned.model.interfaces.IHasProperties;
import org.omnetpp.ned.model.interfaces.IHasType;
import org.omnetpp.ned.model.interfaces.INEDTypeInfo;
import org.omnetpp.ned.model.interfaces.INEDTypeResolver;
import org.omnetpp.ned.model.pojo.CommentElement;
import org.omnetpp.ned.model.pojo.CompoundModuleElement;
import org.omnetpp.ned.model.pojo.ConnectionElement;
import org.omnetpp.ned.model.pojo.ConnectionGroupElement;
import org.omnetpp.ned.model.pojo.ExtendsElement;
import org.omnetpp.ned.model.pojo.ImportElement;
import org.omnetpp.ned.model.pojo.LiteralElement;
import org.omnetpp.ned.model.pojo.NEDElementFactory;
import org.omnetpp.ned.model.pojo.NEDElementTags;
import org.omnetpp.ned.model.pojo.ParametersElement;
import org.omnetpp.ned.model.pojo.PropertyElement;
import org.omnetpp.ned.model.pojo.PropertyKeyElement;

/**
 * TODO add documentation
 *
 * @author rhornig
 */
public class NEDElementUtilEx implements NEDElementTags, NEDElementConstants {
	public static final String DISPLAY_PROPERTY = "display";

	//XXX move to NEDElement
	public static boolean isDisplayStringUpToDate(DisplayString displayStringObject, IHasDisplayString owner) {
		// Note: cannot call owner.getDisplayString() here, as it also wants to update the fallback, etc.
		String displayStringLiteral = StringUtils.nullToEmpty(getDisplayStringLiteral(owner));
		String cachedDisplayString = displayStringObject == null ? "" : displayStringObject.toString();
		return displayStringLiteral.equals(cachedDisplayString);
	}

	/**
	 * Returns the display string of the given element (submodule, connection or
	 * toplevel type) in an unparsed form, from the NED tree.
	 *
	 * Returns null if the NED tree doesn't contain a display string.
	 */
	public static String getDisplayStringLiteral(IHasDisplayString node) {
        // for connections, we need to look inside the channelSpec node for the display string
		INEDElement parametersParent = (node instanceof ConnectionElement) ?
				((ConnectionElement)node).getFirstChildWithTag(NED_CHANNEL_SPEC) : (INEDElement)node;

		// look for the "display" property inside the parameters section (if it exists)
        INEDElement parametersNode = parametersParent == null ? null : parametersParent.getFirstChildWithTag(NED_PARAMETERS);
        if (parametersNode != null)
        	for (INEDElement currElement : parametersNode)
        		if (currElement instanceof PropertyElement) {
        			PropertyElement currProp = (PropertyElement)currElement;
        			if (DISPLAY_PROPERTY.equals(currProp.getName()))
        				return getPropertyValue(currProp);
        		}
        return null;
	}

	/**
	 * Sets the display string of a given node in the NED tree,
	 * by creating or updating the LiteralElement that contains the
	 * "@display" property in the tree.
	 *
	 * Returns the LiteralElement which was created/updated.
	 */
	public static LiteralElement setDisplayStringLiteral(IHasDisplayString node1, String displayString) {
		INEDElement node = node1;

		// the connection node is special because the display string is stored inside its
        // channel spec node, so we must create that too
        if (node instanceof ConnectionElement) {
            INEDElement channelSpecNode = node.getFirstChildWithTag(NED_CHANNEL_SPEC);
            if (channelSpecNode == null) {
                channelSpecNode = NEDElementFactoryEx.getInstance().createElement(NED_CHANNEL_SPEC);
                node.appendChild(channelSpecNode);
            }
            // use the new channel spec node as the container of display string
            node = channelSpecNode;
        }

		// look for the "parameters" block
		INEDElement paramsNode = node.getFirstChildWithTag(NED_PARAMETERS);
		if (paramsNode == null) {
			paramsNode = NEDElementFactoryEx.getInstance().createElement(NED_PARAMETERS);
            ((ParametersElement)paramsNode).setIsImplicit(true);
			node.appendChild(paramsNode);
		}

		// look for the first property parameter named "display"
		INEDElement displayPropertyNode = paramsNode.getFirstChildWithAttribute(NED_PROPERTY, PropertyElement.ATT_NAME, DISPLAY_PROPERTY);
		if (displayPropertyNode == null) {
			displayPropertyNode = NEDElementFactoryEx.getInstance().createElement(NED_PROPERTY);
			((PropertyElement)displayPropertyNode).setName(DISPLAY_PROPERTY);
			paramsNode.appendChild(displayPropertyNode);
		}

        // if displayString was set to "" (empty), we want to delete the whole display property node
        if ("".equals(displayString)){
            paramsNode.removeChild(displayPropertyNode);
            return null;
        }

		// look for the property key
		INEDElement propertyKeyNode = displayPropertyNode.getFirstChildWithAttribute(NED_PROPERTY_KEY, PropertyKeyElement.ATT_NAME, "");
		if (propertyKeyNode == null) {
			propertyKeyNode = NEDElementFactoryEx.getInstance().createElement(NED_PROPERTY_KEY);
			displayPropertyNode.appendChild(propertyKeyNode);
		}

		// look up or create the LiteralElement
		LiteralElement literalElement = (LiteralElement)propertyKeyNode.getFirstChildWithTag(NED_LITERAL);
		if (literalElement == null)
			literalElement = (LiteralElement)NEDElementFactoryEx.getInstance().createElement(NED_LITERAL);

		// fill in the LiteralElement. if()'s are there to minimize the number of notifications
		if (literalElement.getType() != NED_CONST_STRING)
			literalElement.setType(NED_CONST_STRING);
		if (!displayString.equals(literalElement.getValue()))
			literalElement.setValue(displayString);
		// invalidate the text representation, so that next time the code will
		// be generated from VALUE, not from the text attribute
		if (literalElement.getText() != null)
			literalElement.setText(null);
		// if new, add it only here (also to minimize notifications)
		if (literalElement.getParent() == null)
			propertyKeyNode.appendChild(literalElement);
		return literalElement;
	}

	/**
	 * Sets the value of the given boolean property on a node. If value is true adds it to the tree otherwise removes it.
	 * @param value
	 */
	public static void setBooleanProperty(IHasParameters node, String propertyName, boolean value) {
		// look for the "parameters" block
		INEDElement paramsNode = node.getFirstChildWithTag(NED_PARAMETERS);

		if (paramsNode == null) {
<<<<<<< HEAD
			if (!isNetwork) return;  // do nothing if node is not a network and no parameters section is present
=======
			if (value == false) return; // optimize away property node for default value
>>>>>>> 0c2f4327

			paramsNode = NEDElementFactoryEx.getInstance().createElement(NED_PARAMETERS);
            ((ParametersElement)paramsNode).setIsImplicit(true);
			node.appendChild(paramsNode);
		}

		// look for the first property parameter named "display"
		INEDElement isBooleanPropertyNode = paramsNode.getFirstChildWithAttribute(NED_PROPERTY, PropertyElement.ATT_NAME, propertyName);

		// first we always remove the original node (so all its children will be discarded)
		if (isBooleanPropertyNode !=null)
			paramsNode.removeChild(isBooleanPropertyNode);
		// create and add a new node if needed
		if (value) {
			isBooleanPropertyNode = NEDElementFactoryEx.getInstance().createElement(NED_PROPERTY);
			((PropertyElement)isBooleanPropertyNode).setIsImplicit(node instanceof CompoundModuleElement);
			((PropertyElement)isBooleanPropertyNode).setName(propertyName);
			paramsNode.appendChild(isBooleanPropertyNode);
		}
	}

    /**
     * Returns the name of the first "extends" node (or null if none present)
     */
    public static String getFirstExtends(INEDElement node) {
        ExtendsElement extendsElement = (ExtendsElement)node.getFirstChildWithTag(NED_EXTENDS);
        return extendsElement == null ? null : extendsElement.getName();
    }

    /**
     * Sets the name of object that is extended by node. if we set it to null or "" the node will be removed
     * @param node The node which extends the provided type
     * @param ext The name of the type that is extended
     */
    public static void setFirstExtends(INEDElement node, String ext) {
        ExtendsElement extendsElement = (ExtendsElement)node.getFirstChildWithTag(NED_EXTENDS);
            if (extendsElement == null && ext != null && !"".equals(ext)) {
                extendsElement = (ExtendsElement)NEDElementFactoryEx.getInstance().createElement(NED_EXTENDS);
                node.appendChild(extendsElement);
            }
            else if (extendsElement != null && (ext == null || "".equals(ext))) {
                // first set the name to "" so we will generate an attribute change event
                extendsElement.setName("");
                // remove the node if we would set the name to null or empty string
                node.removeChild(extendsElement);
            }
            if (extendsElement != null)
                extendsElement.setName(ext);
    }

	/**
	 * Returns the value of the given property (assigned to the first key (default value))
	 */
	public static String getPropertyValue(PropertyElement prop) {
		PropertyKeyElement pkn = prop.getFirstPropertyKeyChild();
		if (pkn == null ) return null;
		LiteralElement ln = pkn.getFirstLiteralChild();
		if (ln == null ) return null;

		return ln.getValue();
	}

    /**
     * Returns the name of component but stripped any digits from the right ie: "name123" would be "name"
     */
    private static String getNameBase(String name) {
        int i = name.length()-1;
        while (i>=0 && Character.isDigit(name.charAt(i))) --i;
        // strip away the digits at the end
        return name.substring(0,i+1);
    }

    /**
     * Calculates a unique name for the provided model element.
     */
    public static String getUniqueNameFor(String currentName, Set<String> contextCollection) {
        // if there is no name in the context with the same name we don't have to change the name
        if (!contextCollection.contains(currentName))
            return currentName;

        // there is an other module with the same name, so find a new name
        String baseName = getNameBase(currentName);
        int i = 1;
        while(contextCollection.contains(new String(baseName+i)))
            i++;

        // we've found a unique name
        return baseName+i;
    }

    /**
     * Calculates a unique name for the provided model element
     * @param namedElement
     * @param contextCollection A collection of strings which provides a context in which the name should be unique
     * @return The new unique name, or the original name if it was unique
     */
    public static String getUniqueNameFor(IHasName namedElement, Collection<? extends IHasName> contextCollection) {
        Set<String> nameSet = new HashSet<String>(contextCollection.size());
        for (IHasName sm : contextCollection)
            if (sm != namedElement)
                nameSet.add(sm.getName());
        return getUniqueNameFor(namedElement.getName(), nameSet);
    }

    /**
     * Selects a name for a toplevel type, ensuring that the name will be unique in the package.
     */
    public static String getUniqueNameForToplevelType(String currentName, NedFileElementEx nedFile) {
        INEDTypeResolver res = NEDElement.getDefaultNedTypeResolver();
        IProject project = res.getNedFile(nedFile).getProject();
        Set<String> reservedNames = res.getReservedQNames(project);
        String currentQName = nedFile.getQNameAsPrefix() + currentName;
        String uniqueQName = getUniqueNameFor(currentQName, reservedNames);
        return uniqueQName.contains(".") ? StringUtils.substringAfterLast(uniqueQName, ".") : uniqueQName;
    }

    /**
     * Checks whether the provided string is a valid NED identifier
     */
    public static boolean isValidIdentifier(String str) {
        return str != null && str.matches("[a-zA-Z_][a-zA-Z0-9_]*");
    }

    /**
     * When the user renames a submodule, we need to update the connections in the
     * same compound module (and its subclasses) accordingly, so that the model
     * will remain consistent. This method performs this change, for one compound
     * module.
     */
    public static void renameSubmoduleInConnections(CompoundModuleElementEx compoundModule, String oldSubmoduleName, String newSubmoduleName) {
		INEDElement connectionsNode = compoundModule.getFirstConnectionsChild();
		if (connectionsNode != null)
			doRenameSubmoduleInConnections(connectionsNode, oldSubmoduleName, newSubmoduleName);
	}

	protected static void doRenameSubmoduleInConnections(INEDElement parent, String oldName, String newName) {
		for (INEDElement child : parent) {
			if (child instanceof ConnectionElementEx) {
				ConnectionElementEx conn = (ConnectionElementEx) child;
				if (conn.getSrcModule().equals(oldName))
					conn.setSrcModule(newName);
				if (conn.getDestModule().equals(oldName))
					conn.setDestModule(newName);
			}
			else if (child instanceof ConnectionGroupElement) {
				doRenameSubmoduleInConnections(child, oldName, newName);
			}
		}
	}

    /**
     * Given a submodule or connection whose type name is a fully qualified name,
     * this method replaces it with the simple name plus an import in the NED file
     * if needed/possible.
     *
     * Returns the newly created ImportElement, or null if no import got added.
     * (I.e. it returns null as well if an existing import already covered this type.)
     */
	public static ImportElement addImportFor(IHasType submoduleOrConnection) {
	    String effectiveType = submoduleOrConnection.getEffectiveType();
        if (StringUtils.isEmpty(effectiveType))
	            return null;

		ImportElement theImport = null;
		CompoundModuleElementEx parent = (CompoundModuleElementEx) submoduleOrConnection.getEnclosingTypeElement();

		if (effectiveType.contains(".")) {
			String fullyQualifiedTypeName = effectiveType;
        	String simpleTypeName = StringUtils.substringAfterLast(fullyQualifiedTypeName, ".");
			INEDTypeInfo existingSimilarType = NEDElement.getDefaultNedTypeResolver().lookupNedType(simpleTypeName, parent);
			if (existingSimilarType == null) {
				// add import
				theImport = parent.getContainingNedFileElement().addImport(fullyQualifiedTypeName);
				setEffectiveType(submoduleOrConnection, simpleTypeName);
			}
			else if (existingSimilarType.getFullyQualifiedName().equals(fullyQualifiedTypeName)) {
				// import not needed, this type is already visible: just use short name
				setEffectiveType(submoduleOrConnection, simpleTypeName);
			}
			else {
				// do nothing: another module with the same simple name already imported, so leave fully qualified name
			}

        }
		return theImport;
	}

	/**
	 * Sets whichever of "type" and "like-type" is already set on the element
	 */
	public static void setEffectiveType(IHasType submoduleOrConnection, String value) {
		if (StringUtils.isNotEmpty(submoduleOrConnection.getLikeType()))
			submoduleOrConnection.setLikeType(value);
		else
			submoduleOrConnection.setType(value);
	}

	/**
	 * Given an import that contains "*" or "**" as wildcard, this method returns
	 * the corresponding regex that can be used to check whether a fully qualified
	 * type name matches the import.
	 */
	public static String importToRegex(String importSpec) {
		return importSpec.replace(".", "\\.").replace("**", ".*").replace("*", "[^.]*");
	}

	public interface INEDElementVisitor {
		void visit(INEDElement element);
	}

	public static void visitNedTree(INEDElement element, INEDElementVisitor visitor) {
		visitor.visit(element);
		for (INEDElement child : element)
			visitNedTree(child, visitor);
	}

	public static CommentElement createCommentElement(String locId, String content) {
		CommentElement comment = (CommentElement)NEDElementFactoryEx.getInstance().createElement(NEDElementTags.NED_COMMENT);
		comment.setLocid(locId);
		comment.setContent(content);
		return comment;
	}

    public static ArrayList<String> getPropertyValues(IHasProperties element, String propertyName) {
        PropertyElementEx propertyElement = element.getProperties().get(propertyName);
        ArrayList<String> properties = new ArrayList<String>();

        if (propertyElement != null)
            for (PropertyKeyElement propertyKey = propertyElement.getFirstPropertyKeyChild(); propertyKey != null; propertyKey = propertyKey.getNextPropertyKeySibling())
                for (LiteralElement literal = propertyKey.getFirstLiteralChild(); literal != null; literal = literal.getNextLiteralSibling())
                    properties.add(literal.getValue());

        return properties;
    }

    public static void setPropertyValues(IHasProperties element, String propertyName, Collection<String> values) {
        NEDElementFactory factory = NEDElementFactoryEx.getInstance();
        PropertyElementEx propertyElement = element.getProperties().get(propertyName);

        if (propertyElement == null) {
            propertyElement = (PropertyElementEx)factory.createElement(NED_PROPERTY);
            propertyElement.setName(propertyName);
            ((INEDElement)element).appendChild(propertyElement);
        }
        else
            propertyElement.removeAllChildren();

        addPropertyValues(element, propertyName, values);
    }

    public static void addPropertyValues(IHasProperties element, String propertyName, Collection<String> values) {
        NEDElementFactory factory = NEDElementFactoryEx.getInstance();
        PropertyElementEx propertyElement = element.getProperties().get(propertyName);

        if (propertyElement == null) {
            propertyElement = (PropertyElementEx)factory.createElement(NED_PROPERTY);
            propertyElement.setName(propertyName);
            ((INEDElement)element).appendChild(propertyElement);
        }

        PropertyKeyElement propertyKey = (PropertyKeyElement)propertyElement.getFirstChildWithAttribute(NED_PROPERTY_KEY, "name", "");

        if (propertyKey == null) {
            propertyKey = (PropertyKeyElement)factory.createElement(NED_PROPERTY_KEY);
            propertyElement.appendChild(propertyKey);
        }

        for (String value : values) {
            LiteralElement literal = (LiteralElement)factory.createElement(NED_LITERAL);
            literal.setValue(value);
            literal.setText(value);
            literal.setType(NED_CONST_STRING);
            propertyKey.appendChild(literal);
        }
    }

    public static ArrayList<String> getLabels(IHasProperties element) {
        return getPropertyValues(element, "labels");
    }

    public static void setLabels(IHasProperties element, Collection<String> labels) {
        setPropertyValues(element, "labels", labels);
    }

    public static void addLabels(IHasProperties element, Collection<String> labels) {
        addPropertyValues(element, "labels", labels);
    }
}<|MERGE_RESOLUTION|>--- conflicted
+++ resolved
@@ -157,11 +157,7 @@
 		INEDElement paramsNode = node.getFirstChildWithTag(NED_PARAMETERS);
 
 		if (paramsNode == null) {
-<<<<<<< HEAD
-			if (!isNetwork) return;  // do nothing if node is not a network and no parameters section is present
-=======
 			if (value == false) return; // optimize away property node for default value
->>>>>>> 0c2f4327
 
 			paramsNode = NEDElementFactoryEx.getInstance().createElement(NED_PARAMETERS);
             ((ParametersElement)paramsNode).setIsImplicit(true);
