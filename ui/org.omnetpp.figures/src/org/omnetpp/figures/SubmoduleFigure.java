--- conflicted
+++ resolved
@@ -105,11 +105,7 @@
 		setFont(getFont());
 
 		this.scale = scale;
-<<<<<<< HEAD
-		this.oldDisplayString = newDisplayString;
-=======
 		this.oldCumulativeHashCode = newCumulativeHashCode;
->>>>>>> 2af9e194
 
 		Rectangle oldShapeBounds = getShapeBounds();  // to compare at the end
 
